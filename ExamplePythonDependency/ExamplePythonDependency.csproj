--- conflicted
+++ resolved
@@ -1,58 +1,57 @@
-﻿<Project Sdk="Microsoft.NET.Sdk">
-
-    <PropertyGroup>
-        <TargetFramework>net8.0</TargetFramework>
-        <ImplicitUsings>enable</ImplicitUsings>
-        <Nullable>enable</Nullable>
-        <EmitCompilerGeneratedFiles>true</EmitCompilerGeneratedFiles>
-
-        <PythonVersion>3.12.4</PythonVersion>
-        <PythonLocation>$(USERPROFILE)\.nuget\packages\python\3.12.4\tools</PythonLocation>
-		<PythonVirtualEnvironment>C:\Users\anthonyshaw\projects\Build2024AspireDemo\ExamplePythonDependency\.venv</PythonVirtualEnvironment>
-    </PropertyGroup>
-
-    <ItemGroup>
-        <None Remove="HelloWorldOld.cs.txt" />
-        <None Remove="quick_demo.py" />
-        <None Remove="type_demos.py" />
-    </ItemGroup>
-
-    <!--<ItemGroup>
-    <PackageReference Include="pythonnet" Version="3.0.3" ReferenceOutputAssembly="false" OutputItemType="Analyzer" />
-  </ItemGroup>-->
-
-    <ItemGroup>
-        <AdditionalFiles Include="hello_world.py">
-            <CopyToOutputDirectory>Always</CopyToOutputDirectory>
-        </AdditionalFiles>
-        <AdditionalFiles Include="quick_demo.py">
-          <CopyToOutputDirectory>Always</CopyToOutputDirectory>
-        </AdditionalFiles>
-<<<<<<< HEAD
-        <AdditionalFiles Include="type_demos.py">
-          <CopyToOutputDirectory>Always</CopyToOutputDirectory>
-        </AdditionalFiles>
-        <!--<AdditionalFiles Include="mistral_demo.py">
-=======
-        <AdditionalFiles Include="kmeans_example.py">
->>>>>>> cc806ffb
-            <CopyToOutputDirectory>Always</CopyToOutputDirectory>
-        </AdditionalFiles>
-    </ItemGroup>
-
-    <ItemGroup>
-        <ProjectReference Include="..\PythonEnvironments\PythonEnvironments.csproj" />
-        <ProjectReference Include="..\PythonSourceGenerator\PythonSourceGenerator.csproj" ReferenceOutputAssembly="false" OutputItemType="Analyzer" />
-    </ItemGroup>
-
-    <ItemGroup>
-        <CompilerVisibleProperty Include="PythonLocation" />
-        <CompilerVisibleProperty Include="PythonVersion" />
-        <CompilerVisibleProperty Include="PythonVirtualEnvironment" />
-    </ItemGroup>
-
-    <ItemGroup>
-        <PackageReference Include="python" Version="3.12.4" />
-    </ItemGroup>
-
-</Project>
+﻿<Project Sdk="Microsoft.NET.Sdk">
+
+    <PropertyGroup>
+        <TargetFramework>net8.0</TargetFramework>
+        <ImplicitUsings>enable</ImplicitUsings>
+        <Nullable>enable</Nullable>
+        <EmitCompilerGeneratedFiles>true</EmitCompilerGeneratedFiles>
+
+        <PythonVersion>3.12.4</PythonVersion>
+        <PythonLocation>$(USERPROFILE)\.nuget\packages\python\3.12.4\tools</PythonLocation>
+		<PythonVirtualEnvironment>C:\Users\anthonyshaw\projects\Build2024AspireDemo\ExamplePythonDependency\.venv</PythonVirtualEnvironment>
+    </PropertyGroup>
+
+    <ItemGroup>
+        <None Remove="HelloWorldOld.cs.txt" />
+        <None Remove="quick_demo.py" />
+        <None Remove="type_demos.py" />
+    </ItemGroup>
+
+    <!--<ItemGroup>
+    <PackageReference Include="pythonnet" Version="3.0.3" ReferenceOutputAssembly="false" OutputItemType="Analyzer" />
+  </ItemGroup>-->
+
+    <ItemGroup>
+        <AdditionalFiles Include="hello_world.py">
+            <CopyToOutputDirectory>Always</CopyToOutputDirectory>
+        </AdditionalFiles>
+        <AdditionalFiles Include="quick_demo.py">
+          <CopyToOutputDirectory>Always</CopyToOutputDirectory>
+        </AdditionalFiles>
+        <AdditionalFiles Include="type_demos.py">
+          <CopyToOutputDirectory>Always</CopyToOutputDirectory>
+        </AdditionalFiles>
+        <!--<AdditionalFiles Include="mistral_demo.py">
+            <CopyToOutputDirectory>Always</CopyToOutputDirectory>
+        </AdditionalFiles>-->
+        <AdditionalFiles Include="kmeans_example.py">
+            <CopyToOutputDirectory>Always</CopyToOutputDirectory>
+        </AdditionalFiles>
+    </ItemGroup>
+
+    <ItemGroup>
+        <ProjectReference Include="..\PythonEnvironments\PythonEnvironments.csproj" />
+        <ProjectReference Include="..\PythonSourceGenerator\PythonSourceGenerator.csproj" ReferenceOutputAssembly="false" OutputItemType="Analyzer" />
+    </ItemGroup>
+
+    <ItemGroup>
+        <CompilerVisibleProperty Include="PythonLocation" />
+        <CompilerVisibleProperty Include="PythonVersion" />
+        <CompilerVisibleProperty Include="PythonVirtualEnvironment" />
+    </ItemGroup>
+
+    <ItemGroup>
+        <PackageReference Include="python" Version="3.12.4" />
+    </ItemGroup>
+
+</Project>