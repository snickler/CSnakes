--- conflicted
+++ resolved
@@ -30,29 +30,12 @@
   </ItemGroup>
 
   <ItemGroup>
-<<<<<<< HEAD
-    <AdditionalFiles Include="python\**\*.py">
-      <CopyToOutputDirectory>Always</CopyToOutputDirectory>
-    </AdditionalFiles>
-    <AdditionalFiles Include="python\**\*.pyi">
-      <CopyToOutputDirectory>Never</CopyToOutputDirectory>
-    </AdditionalFiles>
-=======
->>>>>>> 0647d7e8
     <Content Include="python\requirements.txt">
       <CopyToOutputDirectory>Always</CopyToOutputDirectory>
     </Content>
     <Content Include="xunit.runner.json" CopyToOutputDirectory="PreserveNewest" />
   </ItemGroup>
 
-<<<<<<< HEAD
-  <ItemGroup>
-    <EditorConfigFiles Update=".globalconfig">
-      <Generator>SettingsSingleFileGenerator</Generator>
-    </EditorConfigFiles>
-  </ItemGroup>
-=======
   <Import Project="..\CSnakes.SourceGeneration\CSnakes.SourceGeneration.targets" />
 
->>>>>>> 0647d7e8
 </Project>