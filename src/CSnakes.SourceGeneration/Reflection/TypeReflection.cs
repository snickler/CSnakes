using CSnakes.Parser.Types;
using Microsoft.CodeAnalysis.CSharp;
using Microsoft.CodeAnalysis.CSharp.Syntax;
using System.Collections.Immutable;

namespace CSnakes.Reflection;

public static class TypeReflection
{
    public enum ConversionDirection
    {
        ToPython,
        FromPython
    }

<<<<<<< HEAD
    public static TypeSyntax AsPredefinedType(PythonTypeSpec pythonType, ConversionDirection direction, RefSafetyContext refSafetyContext = RefSafetyContext.Safe) =>
        (pythonType, direction, refSafetyContext) switch
        {
            ({ Name: "list" or "typing.List" or "List" or "typing.Sequence" or "Sequence", Arguments: [var t] }, _, _) => CreateListType(t, direction),
            ({ Name: "tuple" or "typing.Tuple" or "Tuple", Arguments: var ts }, _, _) => CreateTupleType(ts, direction),
            ({ Name: "dict" or "typing.Dict" or "Dict" or "typing.Mapping" or "Mapping", Arguments: [var kt, var vt] }, _, _) => CreateDictionaryType(kt, vt, direction),
            ({ Name: "typing.Optional" or "Optional", Arguments: [var t] }, _, _) => SyntaxFactory.NullableType(AsPredefinedType(t, direction)),
            ({ Name: "typing.Generator" or "Generator", Arguments: [var yt, var st, var rt] }, _, _) => CreateGeneratorType(yt, st, rt, direction),
            ({ Name: "typing.Coroutine" or "Coroutine", Arguments: [var yt, var st, var rt] }, _, _) => CreateCoroutineType(yt, st, rt, direction),
            // Todo more types... see https://docs.python.org/3/library/stdtypes.html#standard-generic-classes
            ({ Name: "int" }, _, _) => SyntaxFactory.PredefinedType(SyntaxFactory.Token(SyntaxKind.LongKeyword)),
            ({ Name: "str" }, _, _) => SyntaxFactory.PredefinedType(SyntaxFactory.Token(SyntaxKind.StringKeyword)),
            ({ Name: "float" }, _, _) => SyntaxFactory.PredefinedType(SyntaxFactory.Token(SyntaxKind.DoubleKeyword)),
            ({ Name: "bool" }, _, _) => SyntaxFactory.PredefinedType(SyntaxFactory.Token(SyntaxKind.BoolKeyword)),
            ({ Name: "bytes" }, ConversionDirection.ToPython, RefSafetyContext.RefSafe) => SyntaxFactory.ParseTypeName("ReadOnlySpan<byte>"),
            ({ Name: "bytes" }, _, _) => SyntaxFactory.ParseTypeName("byte[]"),
            ({ Name: "Buffer" or "collections.abc.Buffer" }, ConversionDirection.FromPython, _) => SyntaxFactory.ParseTypeName("IPyBuffer"),
            _ => SyntaxFactory.ParseTypeName("PyObject"),
=======
    public static IEnumerable<TypeSyntax> AsPredefinedType(PythonTypeSpec pythonType, ConversionDirection direction) =>
     (pythonType, direction) switch
        {
            ({ Name: "list" or "typing.List" or "List" or "typing.Sequence" or "Sequence", Arguments: [var t] }, _) => CreateListType(t, direction),
            ({ Name: "tuple" or "typing.Tuple" or "Tuple", Arguments: var ts }, _) => CreateTupleType(ts, direction),
            ({ Name: "dict" or "typing.Dict" or "Dict" or "typing.Mapping" or "Mapping", Arguments: [var kt, var vt] }, _) => CreateDictionaryType(kt, vt, direction),
            ({ Name: "typing.Optional" or "Optional", Arguments: [var t] }, _) => AsPredefinedType(t, direction).Select(SyntaxFactory.NullableType),
            ({ Name: "typing.Generator" or "Generator", Arguments: [var yt, var st, var rt] }, _) => CreateGeneratorType(yt, st, rt, direction),
            ({ Name: "typing.Coroutine" or "Coroutine", Arguments: [var yt, var st, var rt] }, _) => CreateCoroutineType(yt, st, rt, direction),
            ({ Name: "typing.Union" or "Union", Arguments: var ts }, ConversionDirection.ToPython) => [.. ts.SelectMany(t => AsPredefinedType(t, direction))],
            // Todo more types... see https://docs.python.org/3/library/stdtypes.html#standard-generic-classes
            ({ Name: "int" }, _) => [SyntaxFactory.PredefinedType(SyntaxFactory.Token(SyntaxKind.LongKeyword))],
            ({ Name: "str" }, _) => [SyntaxFactory.PredefinedType(SyntaxFactory.Token(SyntaxKind.StringKeyword))],
            ({ Name: "float" }, _) => [SyntaxFactory.PredefinedType(SyntaxFactory.Token(SyntaxKind.DoubleKeyword))],
            ({ Name: "bool" }, _) => [SyntaxFactory.PredefinedType(SyntaxFactory.Token(SyntaxKind.BoolKeyword))],
            ({ Name: "bytes" }, _) => [SyntaxFactory.ParseTypeName("byte[]")],
            ({ Name: "Buffer" or "collections.abc.Buffer" }, ConversionDirection.FromPython) => [SyntaxFactory.ParseTypeName("IPyBuffer")],
            _ => [SyntaxFactory.ParseTypeName("PyObject")],
>>>>>>> c707dd37
        };

    private static IEnumerable<TypeSyntax> CreateDictionaryType(PythonTypeSpec keyType, PythonTypeSpec valueType, ConversionDirection direction)
    {
        return from type in AsPredefinedType(keyType, direction)
               from value in AsPredefinedType(valueType, direction)
               select CreateGenericType("IReadOnlyDictionary", [type, value]);
    }

    private static IEnumerable<TypeSyntax> CreateGeneratorType(PythonTypeSpec yieldType, PythonTypeSpec sendType, PythonTypeSpec returnType, ConversionDirection direction) {
        return from yieldTypeI in AsPredefinedType(yieldType, direction)
               from sendTypeI in AsPredefinedType(sendType, direction)
               from returnTypeI in AsPredefinedType(returnType, direction)
               select CreateGenericType("IGeneratorIterator", [yieldTypeI, sendTypeI, returnTypeI]);
    }

    private static IEnumerable<TypeSyntax> CreateCoroutineType(PythonTypeSpec yieldType, PythonTypeSpec sendType, PythonTypeSpec returnType, ConversionDirection direction)
    {
        return from yieldTypeI in AsPredefinedType(yieldType, direction)
               from sendTypeI in AsPredefinedType(sendType, direction)
               from returnTypeI in AsPredefinedType(returnType, direction)
               select CreateGenericType("ICoroutine", [yieldTypeI, sendTypeI, returnTypeI]);
    }

    private static IEnumerable<TypeSyntax> CreateTupleType(ImmutableArray<PythonTypeSpec> tupleTypes, ConversionDirection direction)
    {
        if (tupleTypes.Length == 1)
        {
            foreach (var type in AsPredefinedType(tupleTypes[0], direction))
                yield return CreateGenericType("ValueTuple", [type]);
            yield break;
        }

        var tupleTypeSpecs = tupleTypes.Select((x, i) => new { Index = i, Value = x })
            .GroupBy(x => x.Index / 7)
            .Select(x => x.Select(v => v.Value))
            /* TODO: Iterate potential Tuple types */
            .Select(typeSpecs => typeSpecs.Select(t => AsPredefinedType(t, direction).First()))
            .SelectMany(item => item.Select(SyntaxFactory.TupleElement));

        yield return SyntaxFactory.TupleType(
            SyntaxFactory.Token(SyntaxKind.OpenParenToken),
            SyntaxFactory.SeparatedList(tupleTypeSpecs),
            SyntaxFactory.Token(SyntaxKind.CloseParenToken));
    }

    private static IEnumerable<TypeSyntax> CreateListType(PythonTypeSpec genericOf, ConversionDirection direction)
    {
        return from listType in AsPredefinedType(genericOf, direction)
               select CreateGenericType("IReadOnlyList", [listType]);
    }

    internal static GenericNameSyntax CreateGenericType(string typeName, IEnumerable<TypeSyntax> genericArguments) =>
        SyntaxFactory.GenericName(
            SyntaxFactory.Identifier(typeName))
            .WithTypeArgumentList(
                SyntaxFactory.TypeArgumentList(
                    SyntaxFactory.SeparatedList(
                        genericArguments)));
}<|MERGE_RESOLUTION|>--- conflicted
+++ resolved
@@ -13,45 +13,25 @@
         FromPython
     }
 
-<<<<<<< HEAD
-    public static TypeSyntax AsPredefinedType(PythonTypeSpec pythonType, ConversionDirection direction, RefSafetyContext refSafetyContext = RefSafetyContext.Safe) =>
+    public static IEnumerable<TypeSyntax> AsPredefinedType(PythonTypeSpec pythonType, ConversionDirection direction, RefSafetyContext refSafetyContext = RefSafetyContext.Safe) =>
         (pythonType, direction, refSafetyContext) switch
         {
             ({ Name: "list" or "typing.List" or "List" or "typing.Sequence" or "Sequence", Arguments: [var t] }, _, _) => CreateListType(t, direction),
             ({ Name: "tuple" or "typing.Tuple" or "Tuple", Arguments: var ts }, _, _) => CreateTupleType(ts, direction),
             ({ Name: "dict" or "typing.Dict" or "Dict" or "typing.Mapping" or "Mapping", Arguments: [var kt, var vt] }, _, _) => CreateDictionaryType(kt, vt, direction),
-            ({ Name: "typing.Optional" or "Optional", Arguments: [var t] }, _, _) => SyntaxFactory.NullableType(AsPredefinedType(t, direction)),
+            ({ Name: "typing.Optional" or "Optional", Arguments: [var t] }, _, _) => AsPredefinedType(t, direction).Select(SyntaxFactory.NullableType),
             ({ Name: "typing.Generator" or "Generator", Arguments: [var yt, var st, var rt] }, _, _) => CreateGeneratorType(yt, st, rt, direction),
             ({ Name: "typing.Coroutine" or "Coroutine", Arguments: [var yt, var st, var rt] }, _, _) => CreateCoroutineType(yt, st, rt, direction),
+            ({ Name: "typing.Union" or "Union", Arguments: var ts }, ConversionDirection.ToPython, _) => [.. ts.SelectMany(t => AsPredefinedType(t, direction))],
             // Todo more types... see https://docs.python.org/3/library/stdtypes.html#standard-generic-classes
-            ({ Name: "int" }, _, _) => SyntaxFactory.PredefinedType(SyntaxFactory.Token(SyntaxKind.LongKeyword)),
-            ({ Name: "str" }, _, _) => SyntaxFactory.PredefinedType(SyntaxFactory.Token(SyntaxKind.StringKeyword)),
-            ({ Name: "float" }, _, _) => SyntaxFactory.PredefinedType(SyntaxFactory.Token(SyntaxKind.DoubleKeyword)),
-            ({ Name: "bool" }, _, _) => SyntaxFactory.PredefinedType(SyntaxFactory.Token(SyntaxKind.BoolKeyword)),
-            ({ Name: "bytes" }, ConversionDirection.ToPython, RefSafetyContext.RefSafe) => SyntaxFactory.ParseTypeName("ReadOnlySpan<byte>"),
-            ({ Name: "bytes" }, _, _) => SyntaxFactory.ParseTypeName("byte[]"),
-            ({ Name: "Buffer" or "collections.abc.Buffer" }, ConversionDirection.FromPython, _) => SyntaxFactory.ParseTypeName("IPyBuffer"),
-            _ => SyntaxFactory.ParseTypeName("PyObject"),
-=======
-    public static IEnumerable<TypeSyntax> AsPredefinedType(PythonTypeSpec pythonType, ConversionDirection direction) =>
-     (pythonType, direction) switch
-        {
-            ({ Name: "list" or "typing.List" or "List" or "typing.Sequence" or "Sequence", Arguments: [var t] }, _) => CreateListType(t, direction),
-            ({ Name: "tuple" or "typing.Tuple" or "Tuple", Arguments: var ts }, _) => CreateTupleType(ts, direction),
-            ({ Name: "dict" or "typing.Dict" or "Dict" or "typing.Mapping" or "Mapping", Arguments: [var kt, var vt] }, _) => CreateDictionaryType(kt, vt, direction),
-            ({ Name: "typing.Optional" or "Optional", Arguments: [var t] }, _) => AsPredefinedType(t, direction).Select(SyntaxFactory.NullableType),
-            ({ Name: "typing.Generator" or "Generator", Arguments: [var yt, var st, var rt] }, _) => CreateGeneratorType(yt, st, rt, direction),
-            ({ Name: "typing.Coroutine" or "Coroutine", Arguments: [var yt, var st, var rt] }, _) => CreateCoroutineType(yt, st, rt, direction),
-            ({ Name: "typing.Union" or "Union", Arguments: var ts }, ConversionDirection.ToPython) => [.. ts.SelectMany(t => AsPredefinedType(t, direction))],
-            // Todo more types... see https://docs.python.org/3/library/stdtypes.html#standard-generic-classes
-            ({ Name: "int" }, _) => [SyntaxFactory.PredefinedType(SyntaxFactory.Token(SyntaxKind.LongKeyword))],
-            ({ Name: "str" }, _) => [SyntaxFactory.PredefinedType(SyntaxFactory.Token(SyntaxKind.StringKeyword))],
-            ({ Name: "float" }, _) => [SyntaxFactory.PredefinedType(SyntaxFactory.Token(SyntaxKind.DoubleKeyword))],
-            ({ Name: "bool" }, _) => [SyntaxFactory.PredefinedType(SyntaxFactory.Token(SyntaxKind.BoolKeyword))],
-            ({ Name: "bytes" }, _) => [SyntaxFactory.ParseTypeName("byte[]")],
-            ({ Name: "Buffer" or "collections.abc.Buffer" }, ConversionDirection.FromPython) => [SyntaxFactory.ParseTypeName("IPyBuffer")],
+            ({ Name: "int" }, _, _) => [SyntaxFactory.PredefinedType(SyntaxFactory.Token(SyntaxKind.LongKeyword))],
+            ({ Name: "str" }, _, _) => [SyntaxFactory.PredefinedType(SyntaxFactory.Token(SyntaxKind.StringKeyword))],
+            ({ Name: "float" }, _, _) => [SyntaxFactory.PredefinedType(SyntaxFactory.Token(SyntaxKind.DoubleKeyword))],
+            ({ Name: "bool" }, _, _) => [SyntaxFactory.PredefinedType(SyntaxFactory.Token(SyntaxKind.BoolKeyword))],
+            ({ Name: "bytes" }, ConversionDirection.ToPython, RefSafetyContext.RefSafe) => [SyntaxFactory.ParseTypeName("ReadOnlySpan<byte>")],
+            ({ Name: "bytes" }, _, _) => [SyntaxFactory.ParseTypeName("byte[]")],
+            ({ Name: "Buffer" or "collections.abc.Buffer" }, ConversionDirection.FromPython, _) => [SyntaxFactory.ParseTypeName("IPyBuffer")],
             _ => [SyntaxFactory.ParseTypeName("PyObject")],
->>>>>>> c707dd37
         };
 
     private static IEnumerable<TypeSyntax> CreateDictionaryType(PythonTypeSpec keyType, PythonTypeSpec valueType, ConversionDirection direction)
