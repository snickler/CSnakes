using CSnakes.Parser.Types;
using CSnakes.SourceGeneration;
using Microsoft.CodeAnalysis;
using Microsoft.CodeAnalysis.CSharp;
using Microsoft.CodeAnalysis.CSharp.Syntax;
using static Microsoft.CodeAnalysis.CSharp.SyntaxFactory;
using CSharpParameterList = CSnakes.Parser.Types.PythonFunctionParameterList<Microsoft.CodeAnalysis.CSharp.Syntax.ParameterSyntax>;

namespace CSnakes.Reflection;


public static class MethodReflection
{
    public static MethodDefinition FromMethod(PythonFunctionDefinition function)
    {
        // Step 1: Determine the return type of the method
        PythonTypeSpec returnPythonType = function.ReturnType;

        TypeSyntax returnSyntax;
        ParameterSyntax? cancellationTokenParameterSyntax = null;
        const string cancellationTokenName = "cancellationToken";

        if (!function.IsAsync)
        {
            if (returnPythonType.Name == "None")
            {
                returnSyntax = PredefinedType(Token(SyntaxKind.VoidKeyword));
            }
            else
            {
                returnSyntax = TypeReflection.AsPredefinedType(returnPythonType, TypeReflection.ConversionDirection.FromPython);
            }
        }
        else
        {
            cancellationTokenParameterSyntax =
                Parameter(Identifier(cancellationTokenName))
                    .WithType(IdentifierName("CancellationToken"))
                    .WithDefault(EqualsValueClause(LiteralExpression(SyntaxKind.DefaultLiteralExpression)));

            // If simple async type annotation, treat as Coroutine[T1, T2, T3] where T1 is the yield type, T2 is the send type and T3 is the return type
            if (returnPythonType.Name != "Coroutine")
            {
                returnPythonType = new PythonTypeSpec("Coroutine",
                    [
                        returnPythonType, // Yield type
                        PythonTypeSpec.None, // Send type
                        PythonTypeSpec.None, // Return type, TODO: Swap with yield on #480
                    ]);
            }

            returnSyntax = returnPythonType switch
            {
                { Name: "Coroutine", Arguments: [{ Name: "None" }, _, _] } =>
                    // Make it PyObject otherwise we need to annotate as Task instead of Task<T> and that adds a lot of complexity and little value
                    ParseTypeName("PyObject"),
                { Name: "Coroutine", Arguments: [var tYield, _, _] } =>
                    TypeReflection.AsPredefinedType(tYield, TypeReflection.ConversionDirection.FromPython),
                _ => throw new ArgumentException("Async function must return a Coroutine[T1, T2, T3]")
            };
            // return is a Task of <T>
            returnSyntax = GenericName(Identifier("Task"))
                .WithTypeArgumentList(TypeArgumentList(SeparatedList([returnSyntax])));
        }

        // Step 3: Build arguments
        var cSharpParameterList =
            function.Parameters.Map(ArgumentReflection.ArgumentSyntax,
                                    ArgumentReflection.ArgumentSyntax,
                                    p => ArgumentReflection.ArgumentSyntax(p, PythonFunctionParameterType.Star),
                                    ArgumentReflection.ArgumentSyntax,
                                    p => ArgumentReflection.ArgumentSyntax(p, PythonFunctionParameterType.DoubleStar));

        var parameterGenericArgs =
            cSharpParameterList.Enumerable()
                               .Select(p => p.Type)
                               .OfType<GenericNameSyntax>()
                               .ToList();

        // Step 4: Build body
        var pythonConversionStatements = new List<StatementSyntax>();
        foreach (var cSharpParameter in cSharpParameterList.WithVariadicPositional(null)
                                                           .WithVariadicKeyword(null)
                                                           .Enumerable())
        {
            bool needsConversion = true; // TODO: Skip .From for PyObject arguments.
            ExpressionSyntax rhs = IdentifierName(cSharpParameter.Identifier);
            if (needsConversion)
                rhs =
                    InvocationExpression(
                        MemberAccessExpression(
                            SyntaxKind.SimpleMemberAccessExpression,
                            IdentifierName("PyObject"),
                            IdentifierName("From")))
                        .WithArgumentList(
                            ArgumentList(
                                SingletonSeparatedList(
                                    Argument(
                                        IdentifierName(cSharpParameter.Identifier)))));

            pythonConversionStatements.Add(
                LocalDeclarationStatement(
                    VariableDeclaration(
                        IdentifierName("PyObject"))
                    .WithVariables(
                        SingletonSeparatedList(
                            VariableDeclarator(
                                Identifier($"{cSharpParameter.Identifier}_pyObject"))
                            .WithInitializer(
                                EqualsValueClause(
                                    PostfixUnaryExpression(
                                        SyntaxKind.SuppressNullableWarningExpression,
                                        rhs
                                        ))))))
                .WithUsingKeyword(
                    Token(SyntaxKind.UsingKeyword)));
        }

        InvocationExpressionSyntax callExpression = function.Parameters switch
        {
            // IF no *args, *kwargs or keyword-only args
            { Keyword.IsEmpty: true, VariadicPositional: null, VariadicKeyword: null } =>
                GenerateParamsCall(cSharpParameterList),
            // IF *args but neither kwargs nor keyword-only arguments
            { Keyword.IsEmpty: true, VariadicPositional: not null, VariadicKeyword: null } =>
                GenerateArgsCall(cSharpParameterList),
            _ => GenerateKeywordCall(function, cSharpParameterList)
        };

        ReturnStatementSyntax returnExpression;
        IEnumerable<StatementSyntax> resultConversionStatements = [];
        var callResultTypeSyntax = IdentifierName("PyObject");
        var returnNoneAsNull = false;
        var resultShouldBeDisposed = true;

        switch (returnSyntax)
        {
            case PredefinedTypeSyntax s when s.Keyword.IsKind(SyntaxKind.VoidKeyword):
            {
                returnExpression = ReturnStatement(null);
                break;
            }
            case IdentifierNameSyntax { Identifier.ValueText: "PyObject" }:
            {
                resultShouldBeDisposed = false;
                callResultTypeSyntax = IdentifierName("PyObject");
                returnExpression = ReturnStatement(IdentifierName("__result_pyObject"));
                break;
            }
            case NullableTypeSyntax:
            {
                returnNoneAsNull = true;
                // Assume `Optional[T]` and narrow to `T`
                returnPythonType = returnPythonType.Arguments[0];
                goto default;
            }
            default:
            {
                if (returnSyntax is GenericNameSyntax rg)
                    parameterGenericArgs.Add(rg);

                resultConversionStatements =
                    ResultConversionCodeGenerator.GenerateCode(returnPythonType,
                                                               "__result_pyObject", "__return",
                                                               cancellationTokenName);

                if (returnNoneAsNull)
                {
                    resultConversionStatements =
                        resultConversionStatements.Prepend(
                            IfStatement(
                                InvocationExpression(
                                    MemberAccessExpression(
                                        SyntaxKind.SimpleMemberAccessExpression,
                                        IdentifierName("__result_pyObject"),
                                        IdentifierName("IsNone"))),
                                ReturnStatement(
                                    LiteralExpression(SyntaxKind.NullLiteralExpression))
                            ));
                }

                returnExpression = ReturnStatement(IdentifierName("__return"));
                break;
            }
        }

        var functionObject = LocalDeclarationStatement(
            VariableDeclaration(
                IdentifierName("PyObject"))
            .WithVariables(
                SingletonSeparatedList(
                    VariableDeclarator(
                        Identifier("__underlyingPythonFunc"))
                    .WithInitializer(
                        EqualsValueClause(
                            MemberAccessExpression(
                                SyntaxKind.SimpleMemberAccessExpression,
                                ThisExpression(),
                                IdentifierName($"__func_{function.Name}"))))))
            );

        StatementSyntax callStatement
            = returnExpression.Expression is not null
            ? LocalDeclarationStatement(
                  VariableDeclaration(
                          callResultTypeSyntax)
                  .WithVariables(
                      SingletonSeparatedList(
                          VariableDeclarator(
                              Identifier("__result_pyObject"))
                          .WithInitializer(
                              EqualsValueClause(
                                  callExpression)))))
                  .WithUsingKeyword(resultShouldBeDisposed ? Token(SyntaxKind.UsingKeyword) : Token(SyntaxKind.None))
            : ExpressionStatement(AssignmentExpression(SyntaxKind.SimpleAssignmentExpression, IdentifierName("_"), callExpression));

        var logStatement = ExpressionStatement(
                ConditionalAccessExpression(
<<<<<<< HEAD
                    IdentifierName("this.logger"),
=======
                    MemberAccessExpression(
                        SyntaxKind.SimpleMemberAccessExpression,
                        ThisExpression(),
                        IdentifierName("logger")),
>>>>>>> 62907bab
                    InvocationExpression(
                        MemberBindingExpression(
                            IdentifierName("LogDebug")))
                        .WithArgumentList(
                            ArgumentList(
                                SeparatedList(
                                    [
                                        Argument(LiteralExpression(SyntaxKind.StringLiteralExpression, Literal("Invoking Python function: {FunctionName}"))),
                                        Argument(LiteralExpression(SyntaxKind.StringLiteralExpression, Literal(function.Name)))
                                    ])))
                        ));

        var body = Block(
            UsingStatement(
                null,
                InvocationExpression(
                    MemberAccessExpression(
                        SyntaxKind.SimpleMemberAccessExpression,
                        IdentifierName("GIL"),
                        IdentifierName("Acquire"))),
                Block((StatementSyntax[])[
                    logStatement,
                    functionObject,
                    .. pythonConversionStatements,
                    callStatement,
                    .. resultConversionStatements,
                    returnExpression])
                ));

        // Sort the method parameters into this order
        // 1. All positional arguments
        // 2. All keyword-only arguments
        // 3. Any *args argument
        // 4. Any **kwargs argument
        var methodParameters =
            from ps in new[]
            {
                cSharpParameterList.Positional,
                cSharpParameterList.Regular,
                cSharpParameterList.Keyword,
                cSharpParameterList.VariadicPositional is { } vpd ? [vpd] : [],
                cSharpParameterList.VariadicKeyword is { } vkd ? [vkd] : [],
            }
            from p in ps
            select p;

        if (cancellationTokenParameterSyntax is { } someCancellationTokenParameterSyntax)
            methodParameters = methodParameters.Append(someCancellationTokenParameterSyntax);

        var syntax = MethodDeclaration(
            returnSyntax,
            Identifier(function.Name.ToPascalCase()))
            .WithModifiers(TokenList(Token(SyntaxKind.PublicKeyword)))
            .WithBody(body)
            .WithParameterList(ParameterList(SeparatedList(methodParameters)));

        return new(syntax);
    }

    private static InvocationExpressionSyntax GenerateParamsCall(CSharpParameterList parameterList)
    {
        return InvocationExpression(
            MemberAccessExpression(
                SyntaxKind.SimpleMemberAccessExpression,
                IdentifierName("__underlyingPythonFunc"),
                IdentifierName("Call")),
            ArgumentList(SeparatedList(from a in parameterList.Enumerable()
                                       select Argument(IdentifierName($"{a.Identifier}_pyObject")))));
    }

    private static InvocationExpressionSyntax GenerateArgsCall(CSharpParameterList parameterList)
    {
        if (parameterList is not { VariadicPositional: { } vpp })
            throw new ArgumentException("Variadic positional parameter is required for *args call.", nameof(parameterList));

        // Merge the positional arguments and the *args into a single collection
        // Use CallWithArgs([arg1, arg2, ..args ?? []])
        var pythonFunctionCallArguments =
            parameterList.Positional.Concat(parameterList.Regular)
                                    .Select(a => Argument(IdentifierName($"{a.Identifier}_pyObject")))
                                    .ToList();

        var collection =
            SeparatedList<CollectionElementSyntax>(pythonFunctionCallArguments.Select((a) => ExpressionElement(a.Expression)))
            .Add(
                SpreadElement(
                    BinaryExpression(
                        SyntaxKind.CoalesceExpression,
                        IdentifierName(vpp.Identifier),
                        CollectionExpression()
                    )
                )
            );
        pythonFunctionCallArguments = [Argument(CollectionExpression(collection))];

        return InvocationExpression(
                    MemberAccessExpression(
                        SyntaxKind.SimpleMemberAccessExpression,
                        IdentifierName("__underlyingPythonFunc"),
                        IdentifierName("CallWithArgs")),
                    ArgumentList(SeparatedList(pythonFunctionCallArguments)));
    }

    private static InvocationExpressionSyntax GenerateKeywordCall(PythonFunctionDefinition function, CSharpParameterList parameterList)
    {
        // Same as args, use a collection expression for all the positional args
        // [arg1, arg2, .. args ?? []]
        // Create a collection of string constants for the keyword-only names

        var collection =
            SeparatedList<CollectionElementSyntax>(from a in parameterList.Positional.Concat(parameterList.Regular)
                                                   select ExpressionElement(IdentifierName($"{a.Identifier}_pyObject")));

        if (parameterList.VariadicPositional is { } vpp)
        {
            collection = collection.Add(
                SpreadElement(
                    BinaryExpression(
                        SyntaxKind.CoalesceExpression,
                        IdentifierName(vpp.Identifier),
                        CollectionExpression()
                    )
                )
            );
        }

        // Create a collection of string constants for the keyword-only names
        var kwnames = CollectionExpression(
            SeparatedList<CollectionElementSyntax>(
                from a in function.Parameters.Keyword
                select ExpressionElement(LiteralExpression(SyntaxKind.StringLiteralExpression, Literal(a.Name)))
            ));

        // Create a collection of the converted PyObject identifiers for keyword-only values
        var kwvalues = CollectionExpression(
            SeparatedList<CollectionElementSyntax>(
                from a in parameterList.Keyword
                select ExpressionElement(IdentifierName($"{a.Identifier}_pyObject")))
                );

        var kwargsArgument =
            // If there is a kwargs dictionary, add it to the arguments
            parameterList.VariadicKeyword is { } vkp
            ? IdentifierName(vkp.Identifier) // TODO: The internal name might be mutated
            : IdentifierName("null");

        return InvocationExpression(
                    MemberAccessExpression(
                        SyntaxKind.SimpleMemberAccessExpression,
                        IdentifierName("__underlyingPythonFunc"),
                        IdentifierName("CallWithKeywordArguments")),
                    ArgumentList(SeparatedList([
                        Argument(CollectionExpression(collection)),
                        Argument(kwnames),
                        Argument(kwvalues),
                        Argument(kwargsArgument)
                    ])));
    }
}<|MERGE_RESOLUTION|>--- conflicted
+++ resolved
@@ -216,14 +216,10 @@
 
         var logStatement = ExpressionStatement(
                 ConditionalAccessExpression(
-<<<<<<< HEAD
-                    IdentifierName("this.logger"),
-=======
                     MemberAccessExpression(
                         SyntaxKind.SimpleMemberAccessExpression,
                         ThisExpression(),
                         IdentifierName("logger")),
->>>>>>> 62907bab
                     InvocationExpression(
                         MemberBindingExpression(
                             IdentifierName("LogDebug")))
