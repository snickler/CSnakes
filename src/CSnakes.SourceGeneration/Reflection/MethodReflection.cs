using CSnakes.Parser.Types;
using CSnakes.SourceGeneration;
using Microsoft.CodeAnalysis;
using Microsoft.CodeAnalysis.CSharp;
using Microsoft.CodeAnalysis.CSharp.Syntax;
using static Microsoft.CodeAnalysis.CSharp.SyntaxFactory;
using CSharpParameterList = CSnakes.Parser.Types.PythonFunctionParameterList<Microsoft.CodeAnalysis.CSharp.Syntax.ParameterSyntax>;

namespace CSnakes.Reflection;


public static class MethodReflection
{
<<<<<<< HEAD
    public static IEnumerable<MethodDefinition> FromMethod(PythonFunctionDefinition function, string moduleName)
=======
    public static MethodDefinition FromMethod(PythonFunctionDefinition function)
>>>>>>> 11b0a4e7
    {
        // Step 1: Determine the return type of the method
        PythonTypeSpec returnPythonType = function.ReturnType;

        ParameterSyntax? cancellationTokenParameterSyntax = null;
        const string cancellationTokenName = "cancellationToken";

        var doesReturnValue = returnPythonType.Name is not "None";

        TypeSyntax returnSyntax
            = doesReturnValue
            ? TypeReflection.AsPredefinedType(returnPythonType, TypeReflection.ConversionDirection.FromPython).First()
            : PredefinedType(Token(SyntaxKind.VoidKeyword));

        if (function.IsAsync)
        {
            cancellationTokenParameterSyntax =
                Parameter(Identifier(cancellationTokenName))
                    .WithType(IdentifierName("CancellationToken"))
                    .WithDefault(EqualsValueClause(LiteralExpression(SyntaxKind.DefaultLiteralExpression)));

            // If simple async type annotation, treat as Coroutine[T1, T2, T3] where T1 is the yield type, T2 is the send type and T3 is the return type
            if (returnPythonType.Name != "Coroutine")
            {
                returnPythonType = new PythonTypeSpec("Coroutine",
                    [
                        returnPythonType, // Yield type
                        PythonTypeSpec.None, // Send type
                        PythonTypeSpec.None, // Return type, TODO: Swap with yield on #480
                    ]);
            }

            returnSyntax = returnPythonType switch
            {
                { Name: "Coroutine", Arguments: [{ Name: "None" }, _, _] } =>
                    // Make it PyObject otherwise we need to annotate as Task instead of Task<T> and that adds a lot of complexity and little value
                    ParseTypeName("PyObject"),
                { Name: "Coroutine", Arguments: [var tYield, _, _] } =>
                    TypeReflection.AsPredefinedType(tYield, TypeReflection.ConversionDirection.FromPython).First(),
                _ => throw new ArgumentException("Async function must return a Coroutine[T1, T2, T3]")
            };
            // return is a Task of <T> or Task when void
            returnSyntax
                = doesReturnValue
                ? GenericName(Identifier("Task")).WithTypeArgumentList(TypeArgumentList(SeparatedList([returnSyntax])))
                : IdentifierName("Task");
        }

        // Step 3: Build arguments
        var cSharpParameterListPermutations =
            function.Parameters.MapMany(ArgumentReflection.ArgumentSyntax,
                                        ArgumentReflection.ArgumentSyntax,
                                        p => ArgumentReflection.ArgumentSyntax(p, PythonFunctionParameterType.Star),
                                        ArgumentReflection.ArgumentSyntax,
                                        p => ArgumentReflection.ArgumentSyntax(p, PythonFunctionParameterType.DoubleStar));

        // Narrow Optional[T]
        var returnNoneAsNull = false;

        if (returnSyntax is NullableTypeSyntax)
        {
            returnNoneAsNull = true;
            // Assume `Optional[T]` and narrow to `T`
            returnPythonType = returnPythonType.Arguments[0];
        }

        foreach (CSharpParameterList cSharpParameterList in cSharpParameterListPermutations)
        {
            var parameterGenericArgs =
                cSharpParameterList.Enumerable()
                                   .Select(p => p.Type)
                                   .OfType<GenericNameSyntax>()
                                   .ToList();

            // Step 4: Build body
            var pythonConversionStatements = new List<StatementSyntax>();
            foreach (var cSharpParameter in cSharpParameterList.WithVariadicPositional(null)
                                                               .WithVariadicKeyword(null)
                                                               .Enumerable())
            {
                bool needsConversion = true; // TODO: Skip .From for PyObject arguments.
                ExpressionSyntax rhs = IdentifierName(cSharpParameter.Identifier);
                if (needsConversion)
                    rhs =
                        InvocationExpression(
                            MemberAccessExpression(
                                SyntaxKind.SimpleMemberAccessExpression,
                                IdentifierName("PyObject"),
                                IdentifierName("From")))
                            .WithArgumentList(
                                ArgumentList(
                                    SingletonSeparatedList(
                                        Argument(
                                            IdentifierName(cSharpParameter.Identifier)))));

                pythonConversionStatements.Add(
                    LocalDeclarationStatement(
                        VariableDeclaration(
                            IdentifierName("PyObject"))
                        .WithVariables(
                            SingletonSeparatedList(
                                VariableDeclarator(
                                    Identifier($"{cSharpParameter.Identifier}_pyObject"))
                                .WithInitializer(
                                    EqualsValueClause(
                                        PostfixUnaryExpression(
                                            SyntaxKind.SuppressNullableWarningExpression,
                                            rhs
                                            ))))))
                    .WithUsingKeyword(
                        Token(SyntaxKind.UsingKeyword)));
            }

            InvocationExpressionSyntax callExpression = function.Parameters switch
            {
                // IF no *args, *kwargs or keyword-only args
                { Keyword.IsEmpty: true, VariadicPositional: null, VariadicKeyword: null } =>
                    GenerateParamsCall(cSharpParameterList),
                // IF *args but neither kwargs nor keyword-only arguments
                { Keyword.IsEmpty: true, VariadicPositional: not null, VariadicKeyword: null } =>
                    GenerateArgsCall(cSharpParameterList),
                _ => GenerateKeywordCall(function, cSharpParameterList)
            };

            ReturnStatementSyntax returnExpression;
            IEnumerable<StatementSyntax> resultConversionStatements = [];
            var resultShouldBeDisposed = true;

            switch (returnSyntax)
            {
                case PredefinedTypeSyntax s when s.Keyword.IsKind(SyntaxKind.VoidKeyword):
                    {
                        returnExpression = ReturnStatement(null);
                        break;
                    }
                case IdentifierNameSyntax { Identifier.ValueText: "PyObject" }:
                    {
                        resultShouldBeDisposed = false;
                        returnExpression = ReturnStatement(IdentifierName("__result_pyObject"));
                        break;
                    }
                default:
                    {
                        if (returnSyntax is GenericNameSyntax rg)
                            parameterGenericArgs.Add(rg);

                        resultConversionStatements =
                            ResultConversionCodeGenerator.GenerateCode(returnPythonType,
                                                                       "__result_pyObject", "__return",
                                                                       cancellationTokenName);

                        if (returnNoneAsNull)
                        {
                            resultConversionStatements =
                                resultConversionStatements.Prepend(
                                    IfStatement(
                                        InvocationExpression(
                                            MemberAccessExpression(
                                                SyntaxKind.SimpleMemberAccessExpression,
                                                IdentifierName("__result_pyObject"),
                                                IdentifierName("IsNone"))),
                                        ReturnStatement(
                                            LiteralExpression(SyntaxKind.NullLiteralExpression))
                                    ));
                        }

                        returnExpression = ReturnStatement(IdentifierName("__return"));
                        break;
                    }
            }

            var functionObject = LocalDeclarationStatement(
                VariableDeclaration(
                    IdentifierName("PyObject"))
                .WithVariables(
                    SingletonSeparatedList(
                        VariableDeclarator(
                            Identifier("__underlyingPythonFunc"))
                        .WithInitializer(
                            EqualsValueClause(
                                MemberAccessExpression(
                                    SyntaxKind.SimpleMemberAccessExpression,
                                    ThisExpression(),
                                    IdentifierName($"__func_{function.Name}"))))))
                );

            StatementSyntax callStatement
                = returnExpression.Expression is not null
                ? LocalDeclarationStatement(
                      VariableDeclaration(
                              IdentifierName("PyObject"))
                      .WithVariables(
                          SingletonSeparatedList(
                              VariableDeclarator(
                                  Identifier("__result_pyObject"))
                              .WithInitializer(
                                  EqualsValueClause(
                                      callExpression)))))
                      .WithUsingKeyword(resultShouldBeDisposed ? Token(SyntaxKind.UsingKeyword) : Token(SyntaxKind.None))
                : ExpressionStatement(AssignmentExpression(SyntaxKind.SimpleAssignmentExpression, IdentifierName("_"), callExpression));

            var logStatement = ExpressionStatement(
                    ConditionalAccessExpression(
                        MemberAccessExpression(
                            SyntaxKind.SimpleMemberAccessExpression,
                            ThisExpression(),
                            IdentifierName("logger")),
                        InvocationExpression(
                            MemberBindingExpression(
                                IdentifierName("LogDebug")))
                            .WithArgumentList(
                                ArgumentList(
                                    SeparatedList(
                                        [
                                            Argument(LiteralExpression(SyntaxKind.StringLiteralExpression, Literal("Invoking Python function: {FunctionName}"))),
                                        Argument(LiteralExpression(SyntaxKind.StringLiteralExpression, Literal(function.Name)))
                                        ])))
                            ));

            var body = Block(
                UsingStatement(
                    null,
                    InvocationExpression(
                        MemberAccessExpression(
                            SyntaxKind.SimpleMemberAccessExpression,
                            IdentifierName("GIL"),
                            IdentifierName("Acquire"))),
                    Block((StatementSyntax[])[
                        logStatement,
                    functionObject,
                    .. pythonConversionStatements,
                    callStatement,
                    .. resultConversionStatements,
                    returnExpression])
                    ));

            // Sort the method parameters into this order
            // 1. All positional arguments
            // 2. All keyword-only arguments
            // 3. Any *args argument
            // 4. Any **kwargs argument
            var methodParameters =
                from ps in new[]
                {
                cSharpParameterList.Positional,
                cSharpParameterList.Regular,
                cSharpParameterList.Keyword,
                cSharpParameterList.VariadicPositional is { } vpd ? [vpd] : [],
                cSharpParameterList.VariadicKeyword is { } vkd ? [vkd] : [],
                }
                from p in ps
                select p;

            // Sort parameters to move all optional parameters to the end
            // CS1737: Optional parameters must appear after all required parameters
            methodParameters = methodParameters.OrderBy(
                p => p.Default is null ? 0 : 1
            );

            if (cancellationTokenParameterSyntax is { } someCancellationTokenParameterSyntax)
                methodParameters = methodParameters.Append(someCancellationTokenParameterSyntax);

            var syntax = MethodDeclaration(
                returnSyntax,
                Identifier(function.Name.ToPascalCase()))
                .WithModifiers(TokenList(Token(SyntaxKind.PublicKeyword)))
                .WithBody(body)
                .WithParameterList(ParameterList(SeparatedList(methodParameters)));

            yield return new(syntax, function);
        }
    }

    private static InvocationExpressionSyntax GenerateParamsCall(CSharpParameterList parameterList)
    {
        return InvocationExpression(
            MemberAccessExpression(
                SyntaxKind.SimpleMemberAccessExpression,
                IdentifierName("__underlyingPythonFunc"),
                IdentifierName("Call")),
            ArgumentList(SeparatedList(from a in parameterList.Enumerable()
                                       select Argument(IdentifierName($"{a.Identifier}_pyObject")))));
    }

    private static InvocationExpressionSyntax GenerateArgsCall(CSharpParameterList parameterList)
    {
        if (parameterList is not { VariadicPositional: { } vpp })
            throw new ArgumentException("Variadic positional parameter is required for *args call.", nameof(parameterList));

        // Merge the positional arguments and the *args into a single collection
        // Use CallWithArgs([arg1, arg2, ..args ?? []])
        var pythonFunctionCallArguments =
            parameterList.Positional.Concat(parameterList.Regular)
                                    .Select(a => Argument(IdentifierName($"{a.Identifier}_pyObject")))
                                    .ToList();

        var collection =
            SeparatedList<CollectionElementSyntax>(pythonFunctionCallArguments.Select((a) => ExpressionElement(a.Expression)))
            .Add(
                SpreadElement(
                    BinaryExpression(
                        SyntaxKind.CoalesceExpression,
                        IdentifierName(vpp.Identifier),
                        CollectionExpression()
                    )
                )
            );
        pythonFunctionCallArguments = [Argument(CollectionExpression(collection))];

        return InvocationExpression(
                    MemberAccessExpression(
                        SyntaxKind.SimpleMemberAccessExpression,
                        IdentifierName("__underlyingPythonFunc"),
                        IdentifierName("CallWithArgs")),
                    ArgumentList(SeparatedList(pythonFunctionCallArguments)));
    }

    private static InvocationExpressionSyntax GenerateKeywordCall(PythonFunctionDefinition function, CSharpParameterList parameterList)
    {
        // Same as args, use a collection expression for all the positional args
        // [arg1, arg2, .. args ?? []]
        // Create a collection of string constants for the keyword-only names

        var collection =
            SeparatedList<CollectionElementSyntax>(from a in parameterList.Positional.Concat(parameterList.Regular)
                                                   select ExpressionElement(IdentifierName($"{a.Identifier}_pyObject")));

        if (parameterList.VariadicPositional is { } vpp)
        {
            collection = collection.Add(
                SpreadElement(
                    BinaryExpression(
                        SyntaxKind.CoalesceExpression,
                        IdentifierName(vpp.Identifier),
                        CollectionExpression()
                    )
                )
            );
        }

        // Create a collection of string constants for the keyword-only names
        var kwnames = CollectionExpression(
            SeparatedList<CollectionElementSyntax>(
                from a in function.Parameters.Keyword
                select ExpressionElement(LiteralExpression(SyntaxKind.StringLiteralExpression, Literal(a.Name)))
            ));

        // Create a collection of the converted PyObject identifiers for keyword-only values
        var kwvalues = CollectionExpression(
            SeparatedList<CollectionElementSyntax>(
                from a in parameterList.Keyword
                select ExpressionElement(IdentifierName($"{a.Identifier}_pyObject")))
                );

        var kwargsArgument =
            // If there is a kwargs dictionary, add it to the arguments
            parameterList.VariadicKeyword is { } vkp
            ? IdentifierName(vkp.Identifier) // TODO: The internal name might be mutated
            : IdentifierName("null");

        return InvocationExpression(
                    MemberAccessExpression(
                        SyntaxKind.SimpleMemberAccessExpression,
                        IdentifierName("__underlyingPythonFunc"),
                        IdentifierName("CallWithKeywordArguments")),
                    ArgumentList(SeparatedList([
                        Argument(CollectionExpression(collection)),
                        Argument(kwnames),
                        Argument(kwvalues),
                        Argument(kwargsArgument)
                    ])));
    }
}<|MERGE_RESOLUTION|>--- conflicted
+++ resolved
@@ -11,11 +11,7 @@
 
 public static class MethodReflection
 {
-<<<<<<< HEAD
-    public static IEnumerable<MethodDefinition> FromMethod(PythonFunctionDefinition function, string moduleName)
-=======
-    public static MethodDefinition FromMethod(PythonFunctionDefinition function)
->>>>>>> 11b0a4e7
+    public static IEnumerable<MethodDefinition> FromMethod(PythonFunctionDefinition function)
     {
         // Step 1: Determine the return type of the method
         PythonTypeSpec returnPythonType = function.ReturnType;
