--- conflicted
+++ resolved
@@ -18,23 +18,6 @@
 {
     public void Initialize(IncrementalGeneratorInitializationContext context)
     {
-<<<<<<< HEAD
-        var pythonFilesPipeline = context.AdditionalTextsProvider
-            .Where(static text => Path.GetExtension(text.Path) is ".py" or ".pyi");
-
-        // Get analyser config options
-        var embedPythonSource = context.AnalyzerConfigOptionsProvider.Select(static (options, cancellationToken) =>
-            options.GlobalOptions.TryGetValue("csnakes_embed_source", out var embedSourceSwitch)
-            && embedSourceSwitch.Equals("true", StringComparison.InvariantCultureIgnoreCase)); // Default
-
-        // Get directory traversal root
-        var rootDirectory = context.AnalyzerConfigOptionsProvider.Select(static (options, cancellationToken) =>
-            options.GlobalOptions.TryGetValue("csnakes_root_directory", out var rootDir)
-                ? rootDir
-                : string.Empty); // Default to empty string
-=======
-        // System.Diagnostics.Debugger.Launch();
-
         // Get analyser config options
         var embedPythonSource = context.AnalyzerConfigOptionsProvider.Select(static (options, cancellationToken) =>
             options.GlobalOptions.TryGetValue("build_property.EmbedPythonSources", out var embedSourceSwitch)
@@ -49,14 +32,15 @@
                        && options.TryGetValue("build_metadata.AdditionalFiles.SourceItemType", out var type)
                        && "python".Equals(type, StringComparison.OrdinalIgnoreCase));
 
-        context.RegisterSourceOutput(pythonFilesPipeline.Combine(embedPythonSource), static (sourceContext, opts) =>
-        {
-            var ((file, _), embedSourceSwitch) = opts;
->>>>>>> 0647d7e8
+        // Get directory traversal root
+        var rootDirectory = context.AnalyzerConfigOptionsProvider.Select(static (options, cancellationToken) =>
+            options.GlobalOptions.TryGetValue("build_property.PythonRoot", out var rootDir)
+                ? rootDir
+                : string.Empty); // Default to empty string
 
         context.RegisterSourceOutput(pythonFilesPipeline.Combine(embedPythonSource).Combine(rootDirectory), static (sourceContext, opts) =>
         {
-            var (file, embedSourceSwitch) = opts.Left;
+            var ((file, _), embedSourceSwitch) = opts.Left;
             var rootDir = opts.Right;
 
             // Don't embed sources for .pyi files, they aren't real Python files. 
