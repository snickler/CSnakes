--- conflicted
+++ resolved
@@ -47,11 +47,8 @@
     [InlineData("def hello() -> Generator[int, str, bool]:\n ...\n", "IGeneratorIterator<long, string, bool> Hello()")]
     [InlineData("def hello() -> typing.Generator[int, str, bool]:\n ...\n", "IGeneratorIterator<long, string, bool> Hello()")]
     [InlineData("def hello() -> Buffer:\n ...\n", "IPyBuffer Hello()")]
-<<<<<<< HEAD
     [InlineData("def escape(s: str, quote: bool = True) -> str: ...\n", "string Escape(string s, bool quote = true)")]
-=======
     [InlineData("def hello(a: Union[int, str] = 5) -> Any:\n ...\n", "PyObject Hello(PyObject a = null)")]
->>>>>>> 5d0f247f
     public void TestGeneratedSignature(string code, string expected)
     {
         SourceText sourceText = SourceText.From(code);
