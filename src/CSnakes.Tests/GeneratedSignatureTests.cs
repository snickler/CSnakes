using CSnakes.Parser;
using CSnakes.Reflection;
using CSnakes.Runtime;
using Microsoft.CodeAnalysis;
using Microsoft.CodeAnalysis.CSharp;
using Microsoft.CodeAnalysis.Text;
using Microsoft.Extensions.Logging;
using System.Collections.Immutable;
using Basic.Reference.Assemblies;

namespace CSnakes.Tests;

public class GeneratedSignatureTests
{
    [Theory]
    [InlineData("def hello_world():\n    ...\n", "PyObject HelloWorld()")]
    [InlineData("def hello_world() -> None:\n    ...\n", "void HelloWorld()")]
    [InlineData("def hello_world(name): \n    ...\n", "PyObject HelloWorld(PyObject name)")]
    [InlineData("def hello_world(new): \n    ...\n", "PyObject HelloWorld(PyObject @new)")]
    [InlineData("def hello_world(name: str) -> str:\n    ...\n", "string HelloWorld(string name)")]
    [InlineData("def hello_world(name: str) -> float:\n    ...\n", "double HelloWorld(string name)")]
    [InlineData("def hello_world(name: str) -> int:\n    ...\n", "long HelloWorld(string name)")]
    [InlineData("def hello_world(name: str, age: int) -> str:\n    ...\n", "string HelloWorld(string name, long age)")]
    [InlineData("def hello_world(numbers: list[float]) -> list[int]:\n    ...\n", "IReadOnlyList<long> HelloWorld(IReadOnlyList<double> numbers)")]
    [InlineData("def hello_world(numbers: List[float]) -> List[int]:\n    ...\n", "IReadOnlyList<long> HelloWorld(IReadOnlyList<double> numbers)")]
    [InlineData("def hello_world(numbers: Sequence[float]) -> typing.Sequence[int]:\n    ...\n", "IReadOnlyList<long> HelloWorld(IReadOnlyList<double> numbers)")]
    [InlineData("def hello_world(value: tuple[int]) -> None:\n    ...\n", "void HelloWorld(ValueTuple<long> value)")]
    [InlineData("def hello_world(a: bool, b: str, c: list[tuple[int, float]]) -> bool: \n ...\n", "bool HelloWorld(bool a, string b, IReadOnlyList<(long, double)> c)")]
    [InlineData("def hello_world(a: bool = True, b: Optional[str] = None) -> bool: \n ...\n", "bool HelloWorld(bool a = true, string? b = null)")]
    [InlineData("def hello_world(a: bool = True, b: str | None = None) -> bool: \n ...\n", "bool HelloWorld(bool a = true, string? b = null)")]
    [InlineData("def hello_world(a: Optional[int], b: Optional[str]) -> Optional[bool]: \n ...\n", "bool? HelloWorld(long? a, string? b)")]
    [InlineData("def hello_world(a: int | None, b: str | None) -> bool | None: \n ...\n", "bool? HelloWorld(long? a, string? b)")]
    [InlineData("def hello_world(a: bytes, b: bool = False, c: float = 0.1) -> None: \n ...\n", "void HelloWorld(byte[] a, bool b = false, double c = 0.1)")]
    [InlineData("def hello_world(a: str = 'default') -> None: \n ...\n", "void HelloWorld(string a = \"default\")")]
    [InlineData("def hello_world(a: str, *args) -> None: \n ...\n", "void HelloWorld(string a, PyObject[]? args = null)")]
    [InlineData("def hello_world(a: str, *, b: int) -> None: \n ...\n", "void HelloWorld(string a, long b)")]
    [InlineData("def hello_world(a: str, *, b: int = 3) -> None: \n ...\n", "void HelloWorld(string a, long b = 3)")]
    [InlineData("def hello_world(a: str, *args, **kwargs) -> None: \n ...\n", "void HelloWorld(string a, PyObject[]? args = null, IReadOnlyDictionary<string, PyObject>? kwargs = null)")]
    [InlineData("def hello(a: int = 0xdeadbeef) -> None:\n ...\n", "void Hello(long a = 0xDEADBEEF)")]
    [InlineData("def hello(a: int = 0b10101010) -> None:\n ...\n", "void Hello(long a = 0b10101010)")]
    [InlineData("def hello(a: int = 0o777) -> None:\n ...\n", "void Hello(long a = 0x1FF)")]
    [InlineData("def hello(a: int = 2147483648) -> None:\n ...\n", "void Hello(long a = 2147483648L)")]
    [InlineData("def hello(a: Optional[int] = None, b: typing.Optional[int] = None, c: int | None = None, d: None | int = None) -> None:\n ...\n", "void Hello(long? a = null, long? b = null, long? c = null, long? d = null)")]
    [InlineData("def hello(a: typing.List[int], b: typing.Dict[str, int]) -> typing.Tuple[str, int]:\n ...\n", "(string, long) Hello(IReadOnlyList<long> a, IReadOnlyDictionary<string, long> b)")]
    [InlineData("def hello(a: Dict[int, str]) -> typing.Dict[str, int]:\n ...\n", "IReadOnlyDictionary<string, long> Hello(IReadOnlyDictionary<long, string> a)")]
    [InlineData("def hello(a: Mapping[int, str]) -> typing.Mapping[str, int]:\n ...\n", "IReadOnlyDictionary<string, long> Hello(IReadOnlyDictionary<long, string> a)")]
    [InlineData("def hello() -> Generator[int, str, bool]:\n ...\n", "IGeneratorIterator<long, string, bool> Hello()")]
    [InlineData("def hello() -> typing.Generator[int, str, bool]:\n ...\n", "IGeneratorIterator<long, string, bool> Hello()")]
    [InlineData("def hello() -> Buffer:\n ...\n", "IPyBuffer Hello()")]
    [InlineData("def hello(a: Union[int, str] = 5) -> Any:\n ...\n", "PyObject Hello(PyObject a = null)")]
<<<<<<< HEAD
    [InlineData("def escape(s: str, quote: bool = True) -> str: ...\n", "string Escape(string s, bool quote = true)")]
=======
    [InlineData("def hello(data: Literal[1, 'two', 3.0]) -> None:\n ...\n", "void Hello(PyObject data)")]
>>>>>>> 3b1f967c
    public void TestGeneratedSignature(string code, string expected)
    {
        SourceText sourceText = SourceText.From(code);

        // create a Python scope
        PythonParser.TryParseFunctionDefinitions(sourceText, out var functions, out var errors);
        Assert.Empty(errors);
        var module = ModuleReflection.MethodsFromFunctionDefinitions(functions).ToImmutableArray();
        var method = Assert.Single(module);
        Assert.Equal($"public {expected}", method.Syntax.WithBody(null).NormalizeWhitespace().ToString());

        // Check that the sample C# code compiles
        string compiledCode = PythonStaticGenerator.FormatClassFromMethods("Python.Generated.Tests", "TestClass", module, "test", functions, sourceText);
        var tree = CSharpSyntaxTree.ParseText(compiledCode, cancellationToken: TestContext.Current.CancellationToken);
        var compilation = CSharpCompilation.Create("HelloWorld", options: new CSharpCompilationOptions(OutputKind.DynamicallyLinkedLibrary))
#if NET8_0
            .WithReferenceAssemblies(ReferenceAssemblyKind.Net80)
#elif NET9_0
            .WithReferences(Net90.References.All)
#else
#error Unsupported .NET tareget
#endif
            .AddReferences(MetadataReference.CreateFromFile(typeof(IPythonEnvironmentBuilder).Assembly.Location))
            .AddReferences(MetadataReference.CreateFromFile(typeof(ILogger<>).Assembly.Location))
            .AddSyntaxTrees(tree);
        var result = compilation.Emit(Stream.Null, cancellationToken: TestContext.Current.CancellationToken);
        // TODO : Log compiler warnings.
        result.Diagnostics.Where(d => d.Severity == DiagnosticSeverity.Error).ToList().ForEach(d => Assert.Fail(d.ToString()));
        Assert.True(result.Success, compiledCode + "\n" + string.Join("\n", result.Diagnostics));
    }

    [Theory]
    // Same parameter types, different defaults.
    [InlineData(
        "def x(future: None = None, /, *, depth: int = 1, limit: int | None = None) -> None:\n ...",
        "def x(future: Future[Any], /, *, depth: int = 1, limit: int | None = None) -> None:\n ...")]
    // Same parameter types, different names
    [InlineData(
        "def x(foo: int, bar: str = 'default') -> None:\n ...",
        "def x(foo_2: int, bar: str = 'default') -> None:\n ...")]
    // Same parameter types, different defaults and names
    [InlineData(
        "def x(foo: int, bar: str = 'default1') -> None:\n ...",
        "def x(foo_2: int, bar: str = 'default2') -> None:\n ...")]
    public void TestMethodEquivalence(string code1, string code2)
    {
        SourceText sourceText1 = SourceText.From(code1);
        SourceText sourceText2 = SourceText.From(code2);

        // create a Python scope
        Assert.True(PythonParser.TryParseFunctionDefinitions(sourceText1, out var functions1, out var errors1));
        Assert.Empty(errors1);
        Assert.True(PythonParser.TryParseFunctionDefinitions(sourceText2, out var functions2, out var errors2));
        Assert.Empty(errors2);
        var module1 = ModuleReflection.MethodsFromFunctionDefinitions(functions1).ToImmutableArray();
        var method1 = Assert.Single(module1);
        var module2 = ModuleReflection.MethodsFromFunctionDefinitions(functions2).ToImmutableArray();
        var method2 = Assert.Single(module2);

        var comparator = new MethodDefinitionComparator();
        Assert.True(comparator.Equals(method1, method2));
        Assert.Single(new[] { method1, method2 }.Distinct(comparator));
    }

    [Theory]
    [InlineData("def x(a: str) -> str:\n ...", "def x(a: int) -> int:\n ...")]
    [InlineData("def x(a: float) -> float:\n ...", "def x(a: Any) -> float:\n ...")]
    [InlineData("def x(a: bool) -> bool:\n ...", "def x(a: bool | None = None) -> Any:\n ...")]
    [InlineData("def x(a: str) -> str:\n ...", "def x(a: str, b: int) -> str:\n ...")]
    public void TestMethodInequivalence(string code1, string code2)
    {
        SourceText sourceText1 = SourceText.From(code1);
        SourceText sourceText2 = SourceText.From(code2);
        // create a Python scope
        Assert.True(PythonParser.TryParseFunctionDefinitions(sourceText1, out var functions1, out var errors1));
        Assert.Empty(errors1);
        Assert.True(PythonParser.TryParseFunctionDefinitions(sourceText2, out var functions2, out var errors2));
        Assert.Empty(errors2);
        var module1 = ModuleReflection.MethodsFromFunctionDefinitions(functions1).ToImmutableArray();
        var method1 = Assert.Single(module1);
        var module2 = ModuleReflection.MethodsFromFunctionDefinitions(functions2).ToImmutableArray();
        var method2 = Assert.Single(module2);

        var comparator = new MethodDefinitionComparator();
        Assert.False(comparator.Equals(method1, method2));
        Assert.Equal(2, new[] { method1, method2 }.Distinct(comparator).Count());
    }

}<|MERGE_RESOLUTION|>--- conflicted
+++ resolved
@@ -48,11 +48,8 @@
     [InlineData("def hello() -> typing.Generator[int, str, bool]:\n ...\n", "IGeneratorIterator<long, string, bool> Hello()")]
     [InlineData("def hello() -> Buffer:\n ...\n", "IPyBuffer Hello()")]
     [InlineData("def hello(a: Union[int, str] = 5) -> Any:\n ...\n", "PyObject Hello(PyObject a = null)")]
-<<<<<<< HEAD
+    [InlineData("def hello(data: Literal[1, 'two', 3.0]) -> None:\n ...\n", "void Hello(PyObject data)")]
     [InlineData("def escape(s: str, quote: bool = True) -> str: ...\n", "string Escape(string s, bool quote = true)")]
-=======
-    [InlineData("def hello(data: Literal[1, 'two', 3.0]) -> None:\n ...\n", "void Hello(PyObject data)")]
->>>>>>> 3b1f967c
     public void TestGeneratedSignature(string code, string expected)
     {
         SourceText sourceText = SourceText.From(code);
