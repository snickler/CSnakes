﻿using Microsoft.CodeAnalysis.CSharp;
using Microsoft.CodeAnalysis.CSharp.Syntax;
using PythonSourceGenerator.Parser.Types;
using System.Collections.Generic;

namespace PythonSourceGenerator.Reflection;

public class ArgumentReflection
{
    public static ParameterSyntax ArgumentSyntax(PythonFunctionParameter parameter)
    {
        var reflectedType = TypeReflection.AsPredefinedType(parameter.Type);
        return SyntaxFactory
<<<<<<< HEAD
            .Parameter(SyntaxFactory.Identifier(parameter.Name.ToLowerPascalCase()))
            .WithType(reflectedType.Syntax);
=======
            .Parameter(SyntaxFactory.Identifier(name.ToLowerPascalCase()))
            .WithType(reflectedType);
>>>>>>> 9be9b5b2
            // TODO: Add withdefault
    }

    public static ParameterListSyntax ParameterListSyntax(PythonFunctionParameter[] parameters)
    {
        var parameterListSyntax = new List<ParameterSyntax>();
        foreach (var pythonParameter in parameters)
        {
            // TODO : Handle Kind, see https://docs.python.org/3/library/inspect.html#inspect.Parameter
            parameterListSyntax.Add(ArgumentSyntax(pythonParameter));
        }
        return SyntaxFactory.ParameterList(SyntaxFactory.SeparatedList(parameterListSyntax));
    }
}
<|MERGE_RESOLUTION|>--- conflicted
+++ resolved
@@ -1,34 +1,29 @@
-﻿using Microsoft.CodeAnalysis.CSharp;
-using Microsoft.CodeAnalysis.CSharp.Syntax;
-using PythonSourceGenerator.Parser.Types;
-using System.Collections.Generic;
-
-namespace PythonSourceGenerator.Reflection;
-
-public class ArgumentReflection
-{
-    public static ParameterSyntax ArgumentSyntax(PythonFunctionParameter parameter)
-    {
-        var reflectedType = TypeReflection.AsPredefinedType(parameter.Type);
-        return SyntaxFactory
-<<<<<<< HEAD
-            .Parameter(SyntaxFactory.Identifier(parameter.Name.ToLowerPascalCase()))
-            .WithType(reflectedType.Syntax);
-=======
-            .Parameter(SyntaxFactory.Identifier(name.ToLowerPascalCase()))
-            .WithType(reflectedType);
->>>>>>> 9be9b5b2
-            // TODO: Add withdefault
-    }
-
-    public static ParameterListSyntax ParameterListSyntax(PythonFunctionParameter[] parameters)
-    {
-        var parameterListSyntax = new List<ParameterSyntax>();
-        foreach (var pythonParameter in parameters)
-        {
-            // TODO : Handle Kind, see https://docs.python.org/3/library/inspect.html#inspect.Parameter
-            parameterListSyntax.Add(ArgumentSyntax(pythonParameter));
-        }
-        return SyntaxFactory.ParameterList(SyntaxFactory.SeparatedList(parameterListSyntax));
-    }
-}
+﻿using Microsoft.CodeAnalysis.CSharp;
+using Microsoft.CodeAnalysis.CSharp.Syntax;
+using PythonSourceGenerator.Parser.Types;
+using System.Collections.Generic;
+
+namespace PythonSourceGenerator.Reflection;
+
+public class ArgumentReflection
+{
+    public static ParameterSyntax ArgumentSyntax(PythonFunctionParameter parameter)
+    {
+        var reflectedType = TypeReflection.AsPredefinedType(parameter.Type);
+        return SyntaxFactory
+            .Parameter(SyntaxFactory.Identifier(parameter.Name.ToLowerPascalCase()))
+            .WithType(reflectedType);
+            // TODO: Add withdefault
+    }
+
+    public static ParameterListSyntax ParameterListSyntax(PythonFunctionParameter[] parameters)
+    {
+        var parameterListSyntax = new List<ParameterSyntax>();
+        foreach (var pythonParameter in parameters)
+        {
+            // TODO : Handle Kind, see https://docs.python.org/3/library/inspect.html#inspect.Parameter
+            parameterListSyntax.Add(ArgumentSyntax(pythonParameter));
+        }
+        return SyntaxFactory.ParameterList(SyntaxFactory.SeparatedList(parameterListSyntax));
+    }
+}