﻿using Microsoft.CodeAnalysis.CSharp;
using Microsoft.CodeAnalysis.CSharp.Syntax;
using PythonSourceGenerator.Parser.Types;
<<<<<<< HEAD
=======
using System.Linq;
>>>>>>> d0d63c0c

namespace PythonSourceGenerator.Reflection;

public class ArgumentReflection
{
    private static readonly PythonTypeSpec TupleAny = new("tuple", [PythonTypeSpec.Any]);
    private static readonly PythonTypeSpec DictStrAny = new("dict", [new ("str", []), PythonTypeSpec.Any]);

    public static ParameterSyntax ArgumentSyntax(PythonFunctionParameter parameter)
    {
        // Treat *args as tuple<Any> and **kwargs as dict<str, Any>
        TypeSyntax reflectedType = parameter.ParameterType switch
        {
<<<<<<< HEAD
            reflectedType = TypeReflection.AsPredefinedType(parameter.Type);

        }
=======
            PythonFunctionParameterType.Star => TypeReflection.AsPredefinedType(TupleAny),
            PythonFunctionParameterType.DoubleStar => TypeReflection.AsPredefinedType(DictStrAny),
            PythonFunctionParameterType.Normal => TypeReflection.AsPredefinedType(parameter.Type),
            _ => throw new System.NotImplementedException()
        };
>>>>>>> d0d63c0c

        if (parameter.DefaultValue == null)
        {
            return SyntaxFactory
                .Parameter(SyntaxFactory.Identifier(Keywords.ValidIdentifier(parameter.Name.ToLowerPascalCase())))
                .WithType(reflectedType);
        }
        else
        {
            LiteralExpressionSyntax literalExpressionSyntax;
            if (parameter.DefaultValue.IsInteger)
                literalExpressionSyntax = SyntaxFactory.LiteralExpression(
                                                            SyntaxKind.NumericLiteralExpression,
                                                            SyntaxFactory.Literal(parameter.DefaultValue.IntegerValue));
            else if (parameter.DefaultValue.IsString && parameter.DefaultValue.StringValue is not null)
                literalExpressionSyntax = SyntaxFactory.LiteralExpression(
                                                            SyntaxKind.StringLiteralExpression,
                                                            SyntaxFactory.Literal(parameter.DefaultValue.StringValue));
            else if (parameter.DefaultValue.IsFloat)
                literalExpressionSyntax = SyntaxFactory.LiteralExpression(
                                                            SyntaxKind.NumericLiteralExpression,
                                                            SyntaxFactory.Literal(parameter.DefaultValue.FloatValue));
            else if (parameter.DefaultValue.IsBool && parameter.DefaultValue.BoolValue == true)
                literalExpressionSyntax = SyntaxFactory.LiteralExpression(SyntaxKind.TrueLiteralExpression);
            else if (parameter.DefaultValue.IsBool && parameter.DefaultValue.BoolValue == false)
                literalExpressionSyntax = SyntaxFactory.LiteralExpression(SyntaxKind.FalseLiteralExpression);
            else if (parameter.DefaultValue.IsNone)
                literalExpressionSyntax = SyntaxFactory.LiteralExpression(SyntaxKind.NullLiteralExpression);
            else
                // TODO : Handle other types?
                literalExpressionSyntax = SyntaxFactory.LiteralExpression(SyntaxKind.NullLiteralExpression);
            return SyntaxFactory
                .Parameter(SyntaxFactory.Identifier(Keywords.ValidIdentifier(parameter.Name.ToLowerPascalCase())))
                .WithType(reflectedType)
                .WithDefault(SyntaxFactory.EqualsValueClause(literalExpressionSyntax));

        }
    }

    public static ParameterListSyntax ParameterListSyntax(PythonFunctionParameter[] parameters)
    {
        return SyntaxFactory.ParameterList(SyntaxFactory.SeparatedList(parameters.Select(ArgumentSyntax).ToList()));
    }
}
<|MERGE_RESOLUTION|>--- conflicted
+++ resolved
@@ -1,75 +1,65 @@
-﻿using Microsoft.CodeAnalysis.CSharp;
-using Microsoft.CodeAnalysis.CSharp.Syntax;
-using PythonSourceGenerator.Parser.Types;
-<<<<<<< HEAD
-=======
-using System.Linq;
->>>>>>> d0d63c0c
-
-namespace PythonSourceGenerator.Reflection;
-
-public class ArgumentReflection
-{
-    private static readonly PythonTypeSpec TupleAny = new("tuple", [PythonTypeSpec.Any]);
-    private static readonly PythonTypeSpec DictStrAny = new("dict", [new ("str", []), PythonTypeSpec.Any]);
-
-    public static ParameterSyntax ArgumentSyntax(PythonFunctionParameter parameter)
-    {
-        // Treat *args as tuple<Any> and **kwargs as dict<str, Any>
-        TypeSyntax reflectedType = parameter.ParameterType switch
-        {
-<<<<<<< HEAD
-            reflectedType = TypeReflection.AsPredefinedType(parameter.Type);
-
-        }
-=======
-            PythonFunctionParameterType.Star => TypeReflection.AsPredefinedType(TupleAny),
-            PythonFunctionParameterType.DoubleStar => TypeReflection.AsPredefinedType(DictStrAny),
-            PythonFunctionParameterType.Normal => TypeReflection.AsPredefinedType(parameter.Type),
-            _ => throw new System.NotImplementedException()
-        };
->>>>>>> d0d63c0c
-
-        if (parameter.DefaultValue == null)
-        {
-            return SyntaxFactory
-                .Parameter(SyntaxFactory.Identifier(Keywords.ValidIdentifier(parameter.Name.ToLowerPascalCase())))
-                .WithType(reflectedType);
-        }
-        else
-        {
-            LiteralExpressionSyntax literalExpressionSyntax;
-            if (parameter.DefaultValue.IsInteger)
-                literalExpressionSyntax = SyntaxFactory.LiteralExpression(
-                                                            SyntaxKind.NumericLiteralExpression,
-                                                            SyntaxFactory.Literal(parameter.DefaultValue.IntegerValue));
-            else if (parameter.DefaultValue.IsString && parameter.DefaultValue.StringValue is not null)
-                literalExpressionSyntax = SyntaxFactory.LiteralExpression(
-                                                            SyntaxKind.StringLiteralExpression,
-                                                            SyntaxFactory.Literal(parameter.DefaultValue.StringValue));
-            else if (parameter.DefaultValue.IsFloat)
-                literalExpressionSyntax = SyntaxFactory.LiteralExpression(
-                                                            SyntaxKind.NumericLiteralExpression,
-                                                            SyntaxFactory.Literal(parameter.DefaultValue.FloatValue));
-            else if (parameter.DefaultValue.IsBool && parameter.DefaultValue.BoolValue == true)
-                literalExpressionSyntax = SyntaxFactory.LiteralExpression(SyntaxKind.TrueLiteralExpression);
-            else if (parameter.DefaultValue.IsBool && parameter.DefaultValue.BoolValue == false)
-                literalExpressionSyntax = SyntaxFactory.LiteralExpression(SyntaxKind.FalseLiteralExpression);
-            else if (parameter.DefaultValue.IsNone)
-                literalExpressionSyntax = SyntaxFactory.LiteralExpression(SyntaxKind.NullLiteralExpression);
-            else
-                // TODO : Handle other types?
-                literalExpressionSyntax = SyntaxFactory.LiteralExpression(SyntaxKind.NullLiteralExpression);
-            return SyntaxFactory
-                .Parameter(SyntaxFactory.Identifier(Keywords.ValidIdentifier(parameter.Name.ToLowerPascalCase())))
-                .WithType(reflectedType)
-                .WithDefault(SyntaxFactory.EqualsValueClause(literalExpressionSyntax));
-
-        }
-    }
-
-    public static ParameterListSyntax ParameterListSyntax(PythonFunctionParameter[] parameters)
-    {
-        return SyntaxFactory.ParameterList(SyntaxFactory.SeparatedList(parameters.Select(ArgumentSyntax).ToList()));
-    }
-}
+﻿using Microsoft.CodeAnalysis.CSharp;
+using Microsoft.CodeAnalysis.CSharp.Syntax;
+using PythonSourceGenerator.Parser.Types;
+
+namespace PythonSourceGenerator.Reflection;
+
+public class ArgumentReflection
+{
+    private static readonly PythonTypeSpec TupleAny = new("tuple", [PythonTypeSpec.Any]);
+    private static readonly PythonTypeSpec DictStrAny = new("dict", [new("str", []), PythonTypeSpec.Any]);
+
+    public static ParameterSyntax ArgumentSyntax(PythonFunctionParameter parameter)
+    {
+        // Treat *args as tuple<Any> and **kwargs as dict<str, Any>
+        TypeSyntax reflectedType = parameter.ParameterType switch
+        {
+            PythonFunctionParameterType.Star => TypeReflection.AsPredefinedType(TupleAny),
+            PythonFunctionParameterType.DoubleStar => TypeReflection.AsPredefinedType(DictStrAny),
+            PythonFunctionParameterType.Normal => TypeReflection.AsPredefinedType(parameter.Type),
+            _ => throw new System.NotImplementedException()
+        };
+
+        if (parameter.DefaultValue == null)
+        {
+            return SyntaxFactory
+                .Parameter(SyntaxFactory.Identifier(Keywords.ValidIdentifier(parameter.Name.ToLowerPascalCase())))
+                .WithType(reflectedType);
+        }
+        else
+        {
+            LiteralExpressionSyntax literalExpressionSyntax;
+            if (parameter.DefaultValue.IsInteger)
+                literalExpressionSyntax = SyntaxFactory.LiteralExpression(
+                                                            SyntaxKind.NumericLiteralExpression,
+                                                            SyntaxFactory.Literal(parameter.DefaultValue.IntegerValue));
+            else if (parameter.DefaultValue.IsString && parameter.DefaultValue.StringValue is not null)
+                literalExpressionSyntax = SyntaxFactory.LiteralExpression(
+                                                            SyntaxKind.StringLiteralExpression,
+                                                            SyntaxFactory.Literal(parameter.DefaultValue.StringValue));
+            else if (parameter.DefaultValue.IsFloat)
+                literalExpressionSyntax = SyntaxFactory.LiteralExpression(
+                                                            SyntaxKind.NumericLiteralExpression,
+                                                            SyntaxFactory.Literal(parameter.DefaultValue.FloatValue));
+            else if (parameter.DefaultValue.IsBool && parameter.DefaultValue.BoolValue == true)
+                literalExpressionSyntax = SyntaxFactory.LiteralExpression(SyntaxKind.TrueLiteralExpression);
+            else if (parameter.DefaultValue.IsBool && parameter.DefaultValue.BoolValue == false)
+                literalExpressionSyntax = SyntaxFactory.LiteralExpression(SyntaxKind.FalseLiteralExpression);
+            else if (parameter.DefaultValue.IsNone)
+                literalExpressionSyntax = SyntaxFactory.LiteralExpression(SyntaxKind.NullLiteralExpression);
+            else
+                // TODO : Handle other types?
+                literalExpressionSyntax = SyntaxFactory.LiteralExpression(SyntaxKind.NullLiteralExpression);
+            return SyntaxFactory
+                .Parameter(SyntaxFactory.Identifier(Keywords.ValidIdentifier(parameter.Name.ToLowerPascalCase())))
+                .WithType(reflectedType)
+                .WithDefault(SyntaxFactory.EqualsValueClause(literalExpressionSyntax));
+
+        }
+    }
+
+    public static ParameterListSyntax ParameterListSyntax(PythonFunctionParameter[] parameters)
+    {
+        return SyntaxFactory.ParameterList(SyntaxFactory.SeparatedList(parameters.Select(ArgumentSyntax).ToList()));
+    }
+}