--- conflicted
+++ resolved
@@ -1,49 +1,36 @@
-<<<<<<< HEAD
-﻿namespace PythonSourceGenerator.Parser.Types;
-public class PythonFunctionDefinition(string name, PythonTypeSpec? returnType, PythonFunctionParameter[] pythonFunctionParameter)
-{
-    public string Name { get; } = name;
-=======
-﻿
-namespace PythonSourceGenerator.Parser.Types;
-
-public class PythonFunctionDefinition
-{
-    PythonTypeSpec _returnType;
-    PythonFunctionParameter[] _parameters;
-
-    private void FixupArguments()
-    {
-        if (_parameters == null || _parameters.Length == 0)
-            return;
-
-        // Go through all parameters and mark those after the *arg as keyword only
-        bool keywordOnly = false;
-        for (int i = 1; i < _parameters.Length; i++)
-        {
-            if (_parameters[i].ParameterType == PythonFunctionParameterType.Star)
-            {
-                keywordOnly = true;
-                continue;
-            }
-
-            _parameters[i].IsKeywordOnly = keywordOnly;
-        }
-    }
->>>>>>> d0d63c0c
-
-    public PythonFunctionParameter[] Parameters { get; } = pythonFunctionParameter;
-
-<<<<<<< HEAD
-    public PythonTypeSpec ReturnType { get; } = returnType ?? PythonTypeSpec.Any;
-=======
-    public PythonFunctionParameter[] Parameters { 
-        get { return _parameters; }
-        set { _parameters = value; FixupArguments(); }
-    }
->>>>>>> d0d63c0c
-
-    public bool HasReturnTypeAnnotation() => returnType is not null;
-
-    public bool IsAsync { get; set; }
-}
+namespace PythonSourceGenerator.Parser.Types;
+public class PythonFunctionDefinition(string name, PythonTypeSpec? returnType, PythonFunctionParameter[] pythonFunctionParameter)
+{
+    public string Name { get; private set; } = name;
+
+    private readonly PythonFunctionParameter[] _parameters = FixupArguments(pythonFunctionParameter);
+
+    private static PythonFunctionParameter[] FixupArguments(PythonFunctionParameter[]? parameters)
+    {
+        if (parameters == null || parameters.Length == 0)
+            return [];
+
+        // Go through all parameters and mark those after the *arg as keyword only
+        bool keywordOnly = false;
+        for (int i = 1; i < parameters.Length; i++)
+        {
+            if (parameters[i].ParameterType == PythonFunctionParameterType.Star)
+            {
+                keywordOnly = true;
+                continue;
+            }
+
+            parameters[i].IsKeywordOnly = keywordOnly;
+        }
+
+        return parameters;
+    }
+
+    public PythonTypeSpec ReturnType => returnType ?? PythonTypeSpec.Any;
+
+    public PythonFunctionParameter[] Parameters => _parameters;
+
+    public bool HasReturnTypeAnnotation() => returnType is not null;
+
+    public bool IsAsync { get; set; }
+}