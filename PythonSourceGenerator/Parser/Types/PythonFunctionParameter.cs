--- conflicted
+++ resolved
@@ -1,23 +1,17 @@
-﻿namespace PythonSourceGenerator.Parser.Types;
-public class PythonFunctionParameter(string name, PythonTypeSpec? type, PythonConstant defaultValue, bool isStar, bool isDoubleStar)
-{
-    public string Name { get; } = name;
-
-    public PythonTypeSpec Type { get;  } = type ?? PythonTypeSpec.Any;
-
-    public bool IsPositionalOnly { get; set; }
-
-    public bool IsKeywordOnly { get; set; }
-
-    public PythonConstant DefaultValue { get; set; } = defaultValue;
-
-<<<<<<< HEAD
-    public bool IsStar { get; } = isStar;
-
-    public bool IsDoubleStar { get; } = isDoubleStar;
-=======
-    public PythonFunctionParameterType ParameterType { get; set; }
->>>>>>> d0d63c0c
-
-    public bool HasTypeAnnotation() => type is not null;
-}
+﻿namespace PythonSourceGenerator.Parser.Types;
+public class PythonFunctionParameter(string name, PythonTypeSpec? type, PythonConstant defaultValue, PythonFunctionParameterType parameterType)
+{
+    public string Name { get; } = name;
+
+    public PythonTypeSpec Type { get; } = type ?? PythonTypeSpec.Any;
+
+    public bool IsPositionalOnly { get; set; }
+
+    public bool IsKeywordOnly { get; set; }
+
+    public PythonConstant DefaultValue { get; set; } = defaultValue;
+
+    public PythonFunctionParameterType ParameterType { get; } = parameterType;
+
+    public bool HasTypeAnnotation() => type is not null;
+}