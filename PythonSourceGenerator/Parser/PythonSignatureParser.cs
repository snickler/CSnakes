﻿using PythonSourceGenerator.Parser.Types;
using Superpower;
using Superpower.Model;
using Superpower.Parsers;
using System;
using System.Collections.Generic;
using System.Linq;

namespace PythonSourceGenerator.Parser;
public static class PythonSignatureParser
{
    public static bool IsFunctionSignature(string line)
    {
        // Check if the line starts with "def"
        return line.StartsWith("def ") || line.StartsWith("async def");
    }

    public static TextParser<Unit> IntegerConstantToken { get; } =
        from sign in Character.EqualTo('-').OptionalOrDefault()
        from digits in Character.Digit.AtLeastOnce()
        select Unit.Value;

    public static TextParser<Unit> DecimalConstantToken { get; } =
        from sign in Character.EqualTo('-').OptionalOrDefault()
        from digits in Character.Digit.Many().OptionalOrDefault(['0'])
        from decimal_ in Character.EqualTo('.')
        from rest in Character.Digit.Many()
        select Unit.Value;

    public static TextParser<Unit> DoubleQuotedStringConstantToken { get; } =
        from open in Character.EqualTo('"')
        from chars in Character.ExceptIn('"').Many()
        from close in Character.EqualTo('"')
        select Unit.Value;

    public static TextParser<Unit> SingleQuotedStringConstantToken { get; } =
        from open in Character.EqualTo('\'')
        from chars in Character.ExceptIn('\'').Many()
        from close in Character.EqualTo('\'')
        select Unit.Value;

    static class ConstantParsers
    {
        public static TextParser<string> DoubleQuotedString { get; } =
            from open in Character.EqualTo('"')
            from chars in Character.ExceptIn('"', '\\')
                .Or(Character.EqualTo('\\')
                    .IgnoreThen(
                        Character.EqualTo('\\')
                        .Or(Character.EqualTo('"'))
                        .Named("escape sequence")))
                .Many()
            from close in Character.EqualTo('"')
            select new string(chars);

        public static TextParser<string> SingleQuotedString { get; } =
            from open in Character.EqualTo('\'')
            from chars in Character.ExceptIn('\'', '\\')
                .Or(Character.EqualTo('\\')
                    .IgnoreThen(
                        Character.EqualTo('\\')
                        .Or(Character.EqualTo('\''))
                        .Named("escape sequence")))
                .Many()
            from close in Character.EqualTo('\'')
            select new string(chars);

        public static TextParser<int> Integer { get; } =
            from sign in Character.EqualTo('-').Value(-1).OptionalOrDefault(1)
            from whole in Numerics.Natural.Select(n => int.Parse(n.ToStringValue()))
            select whole * sign;

        // TODO: (track) This a copy from the JSON spec and probably doesn't reflect Python's other numeric literals like Hex and Real
        public static TextParser<double> Decimal { get; } =
            from sign in Character.EqualTo('-').Value(-1.0).OptionalOrDefault(1.0)
            from whole in Numerics.Natural.Select(n => double.Parse(n.ToStringValue()))
            from frac in Character.EqualTo('.')
                .IgnoreThen(Numerics.Natural)
                .Select(n => double.Parse(n.ToStringValue()) * Math.Pow(10, -n.Length))
                .OptionalOrDefault()
            from exp in Character.EqualToIgnoreCase('e')
                .IgnoreThen(Character.EqualTo('+').Value(1.0)
                    .Or(Character.EqualTo('-').Value(-1.0))
                    .OptionalOrDefault(1.0))
                .Then(expsign => Numerics.Natural.Select(n => double.Parse(n.ToStringValue()) * expsign))
                .OptionalOrDefault()
            select (whole + frac) * sign * Math.Pow(10, exp);
    }

    public static TokenListParser<PythonSignatureTokens.PythonSignatureToken, PythonTypeSpec> PythonTypeDefinitionTokenizer { get; } =
        (from name in Token.EqualTo(PythonSignatureTokens.PythonSignatureToken.Identifier).Or(Token.EqualTo(PythonSignatureTokens.PythonSignatureToken.None))
         from openBracket in Token.EqualTo(PythonSignatureTokens.PythonSignatureToken.OpenBracket)
            .Then(_ => PythonTypeDefinitionTokenizer.ManyDelimitedBy(
                Token.EqualTo(PythonSignatureTokens.PythonSignatureToken.Comma),
                end: Token.EqualTo(PythonSignatureTokens.PythonSignatureToken.CloseBracket)
                ))
            .OptionalOrDefault()
         select new PythonTypeSpec(name.ToStringValue(), openBracket))
        .Named("Type Definition");

    public static TokenListParser<PythonSignatureTokens.PythonSignatureToken, PythonConstant> DoubleQuotedStringConstantTokenizer { get; } =
        Token.EqualTo(PythonSignatureTokens.PythonSignatureToken.DoubleQuotedString)
        .Apply(ConstantParsers.DoubleQuotedString)
        .Select(s => new PythonConstant { IsString = true, StringValue = s })
        .Named("Double Quoted String Constant");

    public static TokenListParser<PythonSignatureTokens.PythonSignatureToken, PythonConstant> SingleQuotedStringConstantTokenizer { get; } =
        Token.EqualTo(PythonSignatureTokens.PythonSignatureToken.SingleQuotedString)
        .Apply(ConstantParsers.SingleQuotedString)
        .Select(s => new PythonConstant { IsString = true, StringValue = s })
        .Named("Single Quoted String Constant");

    public static TokenListParser<PythonSignatureTokens.PythonSignatureToken, PythonConstant> DecimalConstantTokenizer { get; } =
        Token.EqualTo(PythonSignatureTokens.PythonSignatureToken.Decimal)
        .Apply(ConstantParsers.Decimal)
        .Select(d => new PythonConstant { IsFloat = true, FloatValue = d })
        .Named("Decimal Constant");

    public static TokenListParser<PythonSignatureTokens.PythonSignatureToken, PythonConstant> IntegerConstantTokenizer { get; } =
        Token.EqualTo(PythonSignatureTokens.PythonSignatureToken.Integer)
        .Apply(ConstantParsers.Integer)
        .Select(d => new PythonConstant { IsInteger = true, IntegerValue = d })
        .Named("Integer Constant");

    public static TokenListParser<PythonSignatureTokens.PythonSignatureToken, PythonConstant> BoolConstantTokenizer { get; } =
    Token.EqualTo(PythonSignatureTokens.PythonSignatureToken.True).Or(Token.EqualTo(PythonSignatureTokens.PythonSignatureToken.False))
    .Select(d => new PythonConstant { IsBool = true, BoolValue = d.Kind == PythonSignatureTokens.PythonSignatureToken.True })
    .Named("Bool Constant");

    public static TokenListParser<PythonSignatureTokens.PythonSignatureToken, PythonConstant> NoneConstantTokenizer { get; } =
    Token.EqualTo(PythonSignatureTokens.PythonSignatureToken.None)
    .Select(d => new PythonConstant { IsNone = true })
    .Named("None Constant");

    // Any constant value
    public static TokenListParser<PythonSignatureTokens.PythonSignatureToken, PythonConstant> ConstantValueTokenizer { get; } =
        DecimalConstantTokenizer.AsNullable()
        .Or(IntegerConstantTokenizer.AsNullable())
        .Or(BoolConstantTokenizer.AsNullable())
        .Or(NoneConstantTokenizer.AsNullable())
        .Or(DoubleQuotedStringConstantTokenizer.AsNullable())
        .Or(SingleQuotedStringConstantTokenizer.AsNullable())
        .Named("Constant");

<<<<<<< HEAD
    public static TokenListParser<PythonSignatureTokens.PythonSignatureToken, PythonFunctionParameter> PythonParameterTokenizer { get; } =
=======
    public class PythonParameterType
    {
        public string Name { get; set; }
        public PythonFunctionParameterType ParameterType { get; set; }
    }

    public static TokenListParser<PythonSignatureTokens.PythonSignatureToken, PythonParameterType> PythonStarArgTokenizer { get; } =
        (from star in Token.EqualTo(PythonSignatureTokens.PythonSignatureToken.Asterisk)
        from name in Token.EqualTo(PythonSignatureTokens.PythonSignatureToken.Identifier).Optional()
        select new PythonParameterType { Name = name.HasValue ? name.Value.ToStringValue() : "args", ParameterType = PythonFunctionParameterType.Star })
        .Named("Star Arg");

    public static TokenListParser<PythonSignatureTokens.PythonSignatureToken, PythonParameterType> PythonDoubleStarArgTokenizer { get; } =
        (from star in Token.EqualTo(PythonSignatureTokens.PythonSignatureToken.DoubleAsterisk)
        from name in Token.EqualTo(PythonSignatureTokens.PythonSignatureToken.Identifier)
        select new PythonParameterType { Name = name.ToStringValue(), ParameterType = PythonFunctionParameterType.DoubleStar })
        .Named("Double Star Arg");

    public static TokenListParser<PythonSignatureTokens.PythonSignatureToken, PythonParameterType> PythonNormalArgTokenizer { get; } =
        (from name in Token.EqualTo(PythonSignatureTokens.PythonSignatureToken.Identifier)
        select new PythonParameterType { Name = name.ToStringValue(), ParameterType = PythonFunctionParameterType.Normal })
        .Named("Normal Arg");

    public static TokenListParser<PythonSignatureTokens.PythonSignatureToken, PythonParameterType> PythonArgTokenizer { get; } =
        PythonStarArgTokenizer.AsNullable()
        .Or(PythonDoubleStarArgTokenizer.AsNullable())
        .Or(PythonNormalArgTokenizer.AsNullable())
        .Named("Arg");

    public static TokenListParser<PythonSignatureTokens.PythonSignatureToken, PythonFunctionParameter> PythonParameterTokenizer { get; } = 
>>>>>>> d0d63c0c
        (
        from arg in PythonArgTokenizer
        from colon in Token.EqualTo(PythonSignatureTokens.PythonSignatureToken.Colon).Optional()
        from type in PythonTypeDefinitionTokenizer.OptionalOrDefault()
        from defaultValue in Token.EqualTo(PythonSignatureTokens.PythonSignatureToken.Equal).Optional().Then(
                _ => ConstantValueTokenizer.OptionalOrDefault()
            )
<<<<<<< HEAD
        select new PythonFunctionParameter(name.ToStringValue(), type, defaultValue, star is not null, doubleStar is not null))
=======
        select new PythonFunctionParameter { Name = arg.Name, Type = type, DefaultValue = defaultValue, ParameterType = arg.ParameterType })
>>>>>>> d0d63c0c
        .Named("Parameter");

    public static TokenListParser<PythonSignatureTokens.PythonSignatureToken, PythonFunctionParameter[]> PythonParameterListTokenizer { get; } =
        (from openParen in Token.EqualTo(PythonSignatureTokens.PythonSignatureToken.OpenParenthesis)
         from parameters in PythonParameterTokenizer.ManyDelimitedBy(Token.EqualTo(PythonSignatureTokens.PythonSignatureToken.Comma))
         from closeParen in Token.EqualTo(PythonSignatureTokens.PythonSignatureToken.CloseParenthesis)
         select parameters)
        .Named("Parameter List");

    public static TokenListParser<PythonSignatureTokens.PythonSignatureToken, PythonFunctionDefinition> PythonFunctionDefinitionTokenizer { get; } =
        (from def in Token.EqualTo(PythonSignatureTokens.PythonSignatureToken.Def)
         from name in Token.EqualTo(PythonSignatureTokens.PythonSignatureToken.Identifier)
         from parameters in PythonParameterListTokenizer
         from arrow in Token.EqualTo(PythonSignatureTokens.PythonSignatureToken.Arrow).Optional().Then(returnType => PythonTypeDefinitionTokenizer.OptionalOrDefault())
         from colon in Token.EqualTo(PythonSignatureTokens.PythonSignatureToken.Colon)
         select new PythonFunctionDefinition(name.ToStringValue(), arrow, parameters))
        .Named("Function Definition");

    public static bool TryParseFunctionDefinitions(string source, out PythonFunctionDefinition[] pythonSignatures, out GeneratorError[] errors)
    {
        List<PythonFunctionDefinition> functionDefinitions = [];

        // Go line by line
        var lines = source.Split(["\r\n", "\n"], StringSplitOptions.None);
        var currentErrors = new List<GeneratorError>();
        List<(int startLine, int endLine, string code)> functionLines = [];
        List<string> currentBuffer = [];
        int currentBufferStartLine = -1;
        bool unfinishedFunctionSpec = false;
        for (int i = 0; i < lines.Length; i++)
        {
            if (IsFunctionSignature(lines[i]) || unfinishedFunctionSpec)
            {
                currentBuffer.Add(lines[i]);
                if (currentBufferStartLine == -1)
                {
                    currentBufferStartLine = i;
                }
                // Parse the function signature
                var result = PythonSignatureTokenizer.Instance.TryTokenize(lines[i]);
                if (!result.HasValue)
                {
                    // TODO: Work out end column and add to the other places in this function where it's raised
                    currentErrors.Add(new GeneratorError(i, i, result.ErrorPosition.Column, result.ErrorPosition.Column, result.FormatErrorMessageFragment()));

                    // Reset buffer
                    currentBuffer = [];
                    currentBufferStartLine = -1;
                    unfinishedFunctionSpec = false;
                    continue;
                }

                // If this is a function definition on one line..
                if (result.Value.Last().Kind == PythonSignatureTokens.PythonSignatureToken.Colon)
                {
                    // TODO: (track) Is an empty string the right joining character?
                    functionLines.Add((currentBufferStartLine, i, string.Join("", currentBuffer)));
                    currentBuffer = [];
                    currentBufferStartLine = -1;
                    unfinishedFunctionSpec = false;
                    continue;
                }
                else
                {
                    unfinishedFunctionSpec = true;
                }
            }
        }
        foreach (var line in functionLines)
        {
            // TODO: (track) This means we end up tokenizing the lines twice (one individually and again merged). Optimize.
            var result = PythonSignatureTokenizer.Instance.TryTokenize(line.code);
            if (!result.HasValue)
            {
                currentErrors.Add(new GeneratorError(line.startLine, line.endLine, result.ErrorPosition.Column, result.ErrorPosition.Column, result.FormatErrorMessageFragment()));
                continue;
            }
            var functionDefinition = PythonFunctionDefinitionTokenizer.TryParse(result.Value);
            if (functionDefinition.HasValue)
            {
                functionDefinitions.Add(functionDefinition.Value);
            }
            else
            {
                // Error parsing the function definition
                currentErrors.Add(new GeneratorError(line.startLine, line.endLine, functionDefinition.ErrorPosition.Column, functionDefinition.ErrorPosition.Column + 1, functionDefinition.FormatErrorMessageFragment()));
            }
        }

        pythonSignatures = [.. functionDefinitions];
        errors = [.. currentErrors];
        return errors.Length == 0;
    }
}
<|MERGE_RESOLUTION|>--- conflicted
+++ resolved
@@ -1,284 +1,276 @@
-﻿using PythonSourceGenerator.Parser.Types;
-using Superpower;
-using Superpower.Model;
-using Superpower.Parsers;
-using System;
-using System.Collections.Generic;
-using System.Linq;
-
-namespace PythonSourceGenerator.Parser;
-public static class PythonSignatureParser
-{
-    public static bool IsFunctionSignature(string line)
-    {
-        // Check if the line starts with "def"
-        return line.StartsWith("def ") || line.StartsWith("async def");
-    }
-
-    public static TextParser<Unit> IntegerConstantToken { get; } =
-        from sign in Character.EqualTo('-').OptionalOrDefault()
-        from digits in Character.Digit.AtLeastOnce()
-        select Unit.Value;
-
-    public static TextParser<Unit> DecimalConstantToken { get; } =
-        from sign in Character.EqualTo('-').OptionalOrDefault()
-        from digits in Character.Digit.Many().OptionalOrDefault(['0'])
-        from decimal_ in Character.EqualTo('.')
-        from rest in Character.Digit.Many()
-        select Unit.Value;
-
-    public static TextParser<Unit> DoubleQuotedStringConstantToken { get; } =
-        from open in Character.EqualTo('"')
-        from chars in Character.ExceptIn('"').Many()
-        from close in Character.EqualTo('"')
-        select Unit.Value;
-
-    public static TextParser<Unit> SingleQuotedStringConstantToken { get; } =
-        from open in Character.EqualTo('\'')
-        from chars in Character.ExceptIn('\'').Many()
-        from close in Character.EqualTo('\'')
-        select Unit.Value;
-
-    static class ConstantParsers
-    {
-        public static TextParser<string> DoubleQuotedString { get; } =
-            from open in Character.EqualTo('"')
-            from chars in Character.ExceptIn('"', '\\')
-                .Or(Character.EqualTo('\\')
-                    .IgnoreThen(
-                        Character.EqualTo('\\')
-                        .Or(Character.EqualTo('"'))
-                        .Named("escape sequence")))
-                .Many()
-            from close in Character.EqualTo('"')
-            select new string(chars);
-
-        public static TextParser<string> SingleQuotedString { get; } =
-            from open in Character.EqualTo('\'')
-            from chars in Character.ExceptIn('\'', '\\')
-                .Or(Character.EqualTo('\\')
-                    .IgnoreThen(
-                        Character.EqualTo('\\')
-                        .Or(Character.EqualTo('\''))
-                        .Named("escape sequence")))
-                .Many()
-            from close in Character.EqualTo('\'')
-            select new string(chars);
-
-        public static TextParser<int> Integer { get; } =
-            from sign in Character.EqualTo('-').Value(-1).OptionalOrDefault(1)
-            from whole in Numerics.Natural.Select(n => int.Parse(n.ToStringValue()))
-            select whole * sign;
-
-        // TODO: (track) This a copy from the JSON spec and probably doesn't reflect Python's other numeric literals like Hex and Real
-        public static TextParser<double> Decimal { get; } =
-            from sign in Character.EqualTo('-').Value(-1.0).OptionalOrDefault(1.0)
-            from whole in Numerics.Natural.Select(n => double.Parse(n.ToStringValue()))
-            from frac in Character.EqualTo('.')
-                .IgnoreThen(Numerics.Natural)
-                .Select(n => double.Parse(n.ToStringValue()) * Math.Pow(10, -n.Length))
-                .OptionalOrDefault()
-            from exp in Character.EqualToIgnoreCase('e')
-                .IgnoreThen(Character.EqualTo('+').Value(1.0)
-                    .Or(Character.EqualTo('-').Value(-1.0))
-                    .OptionalOrDefault(1.0))
-                .Then(expsign => Numerics.Natural.Select(n => double.Parse(n.ToStringValue()) * expsign))
-                .OptionalOrDefault()
-            select (whole + frac) * sign * Math.Pow(10, exp);
-    }
-
-    public static TokenListParser<PythonSignatureTokens.PythonSignatureToken, PythonTypeSpec> PythonTypeDefinitionTokenizer { get; } =
-        (from name in Token.EqualTo(PythonSignatureTokens.PythonSignatureToken.Identifier).Or(Token.EqualTo(PythonSignatureTokens.PythonSignatureToken.None))
-         from openBracket in Token.EqualTo(PythonSignatureTokens.PythonSignatureToken.OpenBracket)
-            .Then(_ => PythonTypeDefinitionTokenizer.ManyDelimitedBy(
-                Token.EqualTo(PythonSignatureTokens.PythonSignatureToken.Comma),
-                end: Token.EqualTo(PythonSignatureTokens.PythonSignatureToken.CloseBracket)
-                ))
-            .OptionalOrDefault()
-         select new PythonTypeSpec(name.ToStringValue(), openBracket))
-        .Named("Type Definition");
-
-    public static TokenListParser<PythonSignatureTokens.PythonSignatureToken, PythonConstant> DoubleQuotedStringConstantTokenizer { get; } =
-        Token.EqualTo(PythonSignatureTokens.PythonSignatureToken.DoubleQuotedString)
-        .Apply(ConstantParsers.DoubleQuotedString)
-        .Select(s => new PythonConstant { IsString = true, StringValue = s })
-        .Named("Double Quoted String Constant");
-
-    public static TokenListParser<PythonSignatureTokens.PythonSignatureToken, PythonConstant> SingleQuotedStringConstantTokenizer { get; } =
-        Token.EqualTo(PythonSignatureTokens.PythonSignatureToken.SingleQuotedString)
-        .Apply(ConstantParsers.SingleQuotedString)
-        .Select(s => new PythonConstant { IsString = true, StringValue = s })
-        .Named("Single Quoted String Constant");
-
-    public static TokenListParser<PythonSignatureTokens.PythonSignatureToken, PythonConstant> DecimalConstantTokenizer { get; } =
-        Token.EqualTo(PythonSignatureTokens.PythonSignatureToken.Decimal)
-        .Apply(ConstantParsers.Decimal)
-        .Select(d => new PythonConstant { IsFloat = true, FloatValue = d })
-        .Named("Decimal Constant");
-
-    public static TokenListParser<PythonSignatureTokens.PythonSignatureToken, PythonConstant> IntegerConstantTokenizer { get; } =
-        Token.EqualTo(PythonSignatureTokens.PythonSignatureToken.Integer)
-        .Apply(ConstantParsers.Integer)
-        .Select(d => new PythonConstant { IsInteger = true, IntegerValue = d })
-        .Named("Integer Constant");
-
-    public static TokenListParser<PythonSignatureTokens.PythonSignatureToken, PythonConstant> BoolConstantTokenizer { get; } =
-    Token.EqualTo(PythonSignatureTokens.PythonSignatureToken.True).Or(Token.EqualTo(PythonSignatureTokens.PythonSignatureToken.False))
-    .Select(d => new PythonConstant { IsBool = true, BoolValue = d.Kind == PythonSignatureTokens.PythonSignatureToken.True })
-    .Named("Bool Constant");
-
-    public static TokenListParser<PythonSignatureTokens.PythonSignatureToken, PythonConstant> NoneConstantTokenizer { get; } =
-    Token.EqualTo(PythonSignatureTokens.PythonSignatureToken.None)
-    .Select(d => new PythonConstant { IsNone = true })
-    .Named("None Constant");
-
-    // Any constant value
-    public static TokenListParser<PythonSignatureTokens.PythonSignatureToken, PythonConstant> ConstantValueTokenizer { get; } =
-        DecimalConstantTokenizer.AsNullable()
-        .Or(IntegerConstantTokenizer.AsNullable())
-        .Or(BoolConstantTokenizer.AsNullable())
-        .Or(NoneConstantTokenizer.AsNullable())
-        .Or(DoubleQuotedStringConstantTokenizer.AsNullable())
-        .Or(SingleQuotedStringConstantTokenizer.AsNullable())
-        .Named("Constant");
-
-<<<<<<< HEAD
-    public static TokenListParser<PythonSignatureTokens.PythonSignatureToken, PythonFunctionParameter> PythonParameterTokenizer { get; } =
-=======
-    public class PythonParameterType
-    {
-        public string Name { get; set; }
-        public PythonFunctionParameterType ParameterType { get; set; }
-    }
-
-    public static TokenListParser<PythonSignatureTokens.PythonSignatureToken, PythonParameterType> PythonStarArgTokenizer { get; } =
-        (from star in Token.EqualTo(PythonSignatureTokens.PythonSignatureToken.Asterisk)
-        from name in Token.EqualTo(PythonSignatureTokens.PythonSignatureToken.Identifier).Optional()
-        select new PythonParameterType { Name = name.HasValue ? name.Value.ToStringValue() : "args", ParameterType = PythonFunctionParameterType.Star })
-        .Named("Star Arg");
-
-    public static TokenListParser<PythonSignatureTokens.PythonSignatureToken, PythonParameterType> PythonDoubleStarArgTokenizer { get; } =
-        (from star in Token.EqualTo(PythonSignatureTokens.PythonSignatureToken.DoubleAsterisk)
-        from name in Token.EqualTo(PythonSignatureTokens.PythonSignatureToken.Identifier)
-        select new PythonParameterType { Name = name.ToStringValue(), ParameterType = PythonFunctionParameterType.DoubleStar })
-        .Named("Double Star Arg");
-
-    public static TokenListParser<PythonSignatureTokens.PythonSignatureToken, PythonParameterType> PythonNormalArgTokenizer { get; } =
-        (from name in Token.EqualTo(PythonSignatureTokens.PythonSignatureToken.Identifier)
-        select new PythonParameterType { Name = name.ToStringValue(), ParameterType = PythonFunctionParameterType.Normal })
-        .Named("Normal Arg");
-
-    public static TokenListParser<PythonSignatureTokens.PythonSignatureToken, PythonParameterType> PythonArgTokenizer { get; } =
-        PythonStarArgTokenizer.AsNullable()
-        .Or(PythonDoubleStarArgTokenizer.AsNullable())
-        .Or(PythonNormalArgTokenizer.AsNullable())
-        .Named("Arg");
-
-    public static TokenListParser<PythonSignatureTokens.PythonSignatureToken, PythonFunctionParameter> PythonParameterTokenizer { get; } = 
->>>>>>> d0d63c0c
-        (
-        from arg in PythonArgTokenizer
-        from colon in Token.EqualTo(PythonSignatureTokens.PythonSignatureToken.Colon).Optional()
-        from type in PythonTypeDefinitionTokenizer.OptionalOrDefault()
-        from defaultValue in Token.EqualTo(PythonSignatureTokens.PythonSignatureToken.Equal).Optional().Then(
-                _ => ConstantValueTokenizer.OptionalOrDefault()
-            )
-<<<<<<< HEAD
-        select new PythonFunctionParameter(name.ToStringValue(), type, defaultValue, star is not null, doubleStar is not null))
-=======
-        select new PythonFunctionParameter { Name = arg.Name, Type = type, DefaultValue = defaultValue, ParameterType = arg.ParameterType })
->>>>>>> d0d63c0c
-        .Named("Parameter");
-
-    public static TokenListParser<PythonSignatureTokens.PythonSignatureToken, PythonFunctionParameter[]> PythonParameterListTokenizer { get; } =
-        (from openParen in Token.EqualTo(PythonSignatureTokens.PythonSignatureToken.OpenParenthesis)
-         from parameters in PythonParameterTokenizer.ManyDelimitedBy(Token.EqualTo(PythonSignatureTokens.PythonSignatureToken.Comma))
-         from closeParen in Token.EqualTo(PythonSignatureTokens.PythonSignatureToken.CloseParenthesis)
-         select parameters)
-        .Named("Parameter List");
-
-    public static TokenListParser<PythonSignatureTokens.PythonSignatureToken, PythonFunctionDefinition> PythonFunctionDefinitionTokenizer { get; } =
-        (from def in Token.EqualTo(PythonSignatureTokens.PythonSignatureToken.Def)
-         from name in Token.EqualTo(PythonSignatureTokens.PythonSignatureToken.Identifier)
-         from parameters in PythonParameterListTokenizer
-         from arrow in Token.EqualTo(PythonSignatureTokens.PythonSignatureToken.Arrow).Optional().Then(returnType => PythonTypeDefinitionTokenizer.OptionalOrDefault())
-         from colon in Token.EqualTo(PythonSignatureTokens.PythonSignatureToken.Colon)
-         select new PythonFunctionDefinition(name.ToStringValue(), arrow, parameters))
-        .Named("Function Definition");
-
-    public static bool TryParseFunctionDefinitions(string source, out PythonFunctionDefinition[] pythonSignatures, out GeneratorError[] errors)
-    {
-        List<PythonFunctionDefinition> functionDefinitions = [];
-
-        // Go line by line
-        var lines = source.Split(["\r\n", "\n"], StringSplitOptions.None);
-        var currentErrors = new List<GeneratorError>();
-        List<(int startLine, int endLine, string code)> functionLines = [];
-        List<string> currentBuffer = [];
-        int currentBufferStartLine = -1;
-        bool unfinishedFunctionSpec = false;
-        for (int i = 0; i < lines.Length; i++)
-        {
-            if (IsFunctionSignature(lines[i]) || unfinishedFunctionSpec)
-            {
-                currentBuffer.Add(lines[i]);
-                if (currentBufferStartLine == -1)
-                {
-                    currentBufferStartLine = i;
-                }
-                // Parse the function signature
-                var result = PythonSignatureTokenizer.Instance.TryTokenize(lines[i]);
-                if (!result.HasValue)
-                {
-                    // TODO: Work out end column and add to the other places in this function where it's raised
-                    currentErrors.Add(new GeneratorError(i, i, result.ErrorPosition.Column, result.ErrorPosition.Column, result.FormatErrorMessageFragment()));
-
-                    // Reset buffer
-                    currentBuffer = [];
-                    currentBufferStartLine = -1;
-                    unfinishedFunctionSpec = false;
-                    continue;
-                }
-
-                // If this is a function definition on one line..
-                if (result.Value.Last().Kind == PythonSignatureTokens.PythonSignatureToken.Colon)
-                {
-                    // TODO: (track) Is an empty string the right joining character?
-                    functionLines.Add((currentBufferStartLine, i, string.Join("", currentBuffer)));
-                    currentBuffer = [];
-                    currentBufferStartLine = -1;
-                    unfinishedFunctionSpec = false;
-                    continue;
-                }
-                else
-                {
-                    unfinishedFunctionSpec = true;
-                }
-            }
-        }
-        foreach (var line in functionLines)
-        {
-            // TODO: (track) This means we end up tokenizing the lines twice (one individually and again merged). Optimize.
-            var result = PythonSignatureTokenizer.Instance.TryTokenize(line.code);
-            if (!result.HasValue)
-            {
-                currentErrors.Add(new GeneratorError(line.startLine, line.endLine, result.ErrorPosition.Column, result.ErrorPosition.Column, result.FormatErrorMessageFragment()));
-                continue;
-            }
-            var functionDefinition = PythonFunctionDefinitionTokenizer.TryParse(result.Value);
-            if (functionDefinition.HasValue)
-            {
-                functionDefinitions.Add(functionDefinition.Value);
-            }
-            else
-            {
-                // Error parsing the function definition
-                currentErrors.Add(new GeneratorError(line.startLine, line.endLine, functionDefinition.ErrorPosition.Column, functionDefinition.ErrorPosition.Column + 1, functionDefinition.FormatErrorMessageFragment()));
-            }
-        }
-
-        pythonSignatures = [.. functionDefinitions];
-        errors = [.. currentErrors];
-        return errors.Length == 0;
-    }
-}
+﻿using PythonSourceGenerator.Parser.Types;
+using Superpower;
+using Superpower.Model;
+using Superpower.Parsers;
+using System;
+using System.Collections.Generic;
+using System.Linq;
+
+namespace PythonSourceGenerator.Parser;
+public static class PythonSignatureParser
+{
+    public static bool IsFunctionSignature(string line)
+    {
+        // Check if the line starts with "def"
+        return line.StartsWith("def ") || line.StartsWith("async def");
+    }
+
+    public static TextParser<Unit> IntegerConstantToken { get; } =
+        from sign in Character.EqualTo('-').OptionalOrDefault()
+        from digits in Character.Digit.AtLeastOnce()
+        select Unit.Value;
+
+    public static TextParser<Unit> DecimalConstantToken { get; } =
+        from sign in Character.EqualTo('-').OptionalOrDefault()
+        from digits in Character.Digit.Many().OptionalOrDefault(['0'])
+        from decimal_ in Character.EqualTo('.')
+        from rest in Character.Digit.Many()
+        select Unit.Value;
+
+    public static TextParser<Unit> DoubleQuotedStringConstantToken { get; } =
+        from open in Character.EqualTo('"')
+        from chars in Character.ExceptIn('"').Many()
+        from close in Character.EqualTo('"')
+        select Unit.Value;
+
+    public static TextParser<Unit> SingleQuotedStringConstantToken { get; } =
+        from open in Character.EqualTo('\'')
+        from chars in Character.ExceptIn('\'').Many()
+        from close in Character.EqualTo('\'')
+        select Unit.Value;
+
+    static class ConstantParsers
+    {
+        public static TextParser<string> DoubleQuotedString { get; } =
+            from open in Character.EqualTo('"')
+            from chars in Character.ExceptIn('"', '\\')
+                .Or(Character.EqualTo('\\')
+                    .IgnoreThen(
+                        Character.EqualTo('\\')
+                        .Or(Character.EqualTo('"'))
+                        .Named("escape sequence")))
+                .Many()
+            from close in Character.EqualTo('"')
+            select new string(chars);
+
+        public static TextParser<string> SingleQuotedString { get; } =
+            from open in Character.EqualTo('\'')
+            from chars in Character.ExceptIn('\'', '\\')
+                .Or(Character.EqualTo('\\')
+                    .IgnoreThen(
+                        Character.EqualTo('\\')
+                        .Or(Character.EqualTo('\''))
+                        .Named("escape sequence")))
+                .Many()
+            from close in Character.EqualTo('\'')
+            select new string(chars);
+
+        public static TextParser<int> Integer { get; } =
+            from sign in Character.EqualTo('-').Value(-1).OptionalOrDefault(1)
+            from whole in Numerics.Natural.Select(n => int.Parse(n.ToStringValue()))
+            select whole * sign;
+
+        // TODO: (track) This a copy from the JSON spec and probably doesn't reflect Python's other numeric literals like Hex and Real
+        public static TextParser<double> Decimal { get; } =
+            from sign in Character.EqualTo('-').Value(-1.0).OptionalOrDefault(1.0)
+            from whole in Numerics.Natural.Select(n => double.Parse(n.ToStringValue()))
+            from frac in Character.EqualTo('.')
+                .IgnoreThen(Numerics.Natural)
+                .Select(n => double.Parse(n.ToStringValue()) * Math.Pow(10, -n.Length))
+                .OptionalOrDefault()
+            from exp in Character.EqualToIgnoreCase('e')
+                .IgnoreThen(Character.EqualTo('+').Value(1.0)
+                    .Or(Character.EqualTo('-').Value(-1.0))
+                    .OptionalOrDefault(1.0))
+                .Then(expsign => Numerics.Natural.Select(n => double.Parse(n.ToStringValue()) * expsign))
+                .OptionalOrDefault()
+            select (whole + frac) * sign * Math.Pow(10, exp);
+    }
+
+    public static TokenListParser<PythonSignatureTokens.PythonSignatureToken, PythonTypeSpec> PythonTypeDefinitionTokenizer { get; } =
+        (from name in Token.EqualTo(PythonSignatureTokens.PythonSignatureToken.Identifier).Or(Token.EqualTo(PythonSignatureTokens.PythonSignatureToken.None))
+         from openBracket in Token.EqualTo(PythonSignatureTokens.PythonSignatureToken.OpenBracket)
+            .Then(_ => PythonTypeDefinitionTokenizer.ManyDelimitedBy(
+                Token.EqualTo(PythonSignatureTokens.PythonSignatureToken.Comma),
+                end: Token.EqualTo(PythonSignatureTokens.PythonSignatureToken.CloseBracket)
+                ))
+            .OptionalOrDefault()
+         select new PythonTypeSpec(name.ToStringValue(), openBracket))
+        .Named("Type Definition");
+
+    public static TokenListParser<PythonSignatureTokens.PythonSignatureToken, PythonConstant> DoubleQuotedStringConstantTokenizer { get; } =
+        Token.EqualTo(PythonSignatureTokens.PythonSignatureToken.DoubleQuotedString)
+        .Apply(ConstantParsers.DoubleQuotedString)
+        .Select(s => new PythonConstant { IsString = true, StringValue = s })
+        .Named("Double Quoted String Constant");
+
+    public static TokenListParser<PythonSignatureTokens.PythonSignatureToken, PythonConstant> SingleQuotedStringConstantTokenizer { get; } =
+        Token.EqualTo(PythonSignatureTokens.PythonSignatureToken.SingleQuotedString)
+        .Apply(ConstantParsers.SingleQuotedString)
+        .Select(s => new PythonConstant { IsString = true, StringValue = s })
+        .Named("Single Quoted String Constant");
+
+    public static TokenListParser<PythonSignatureTokens.PythonSignatureToken, PythonConstant> DecimalConstantTokenizer { get; } =
+        Token.EqualTo(PythonSignatureTokens.PythonSignatureToken.Decimal)
+        .Apply(ConstantParsers.Decimal)
+        .Select(d => new PythonConstant { IsFloat = true, FloatValue = d })
+        .Named("Decimal Constant");
+
+    public static TokenListParser<PythonSignatureTokens.PythonSignatureToken, PythonConstant> IntegerConstantTokenizer { get; } =
+        Token.EqualTo(PythonSignatureTokens.PythonSignatureToken.Integer)
+        .Apply(ConstantParsers.Integer)
+        .Select(d => new PythonConstant { IsInteger = true, IntegerValue = d })
+        .Named("Integer Constant");
+
+    public static TokenListParser<PythonSignatureTokens.PythonSignatureToken, PythonConstant> BoolConstantTokenizer { get; } =
+    Token.EqualTo(PythonSignatureTokens.PythonSignatureToken.True).Or(Token.EqualTo(PythonSignatureTokens.PythonSignatureToken.False))
+    .Select(d => new PythonConstant { IsBool = true, BoolValue = d.Kind == PythonSignatureTokens.PythonSignatureToken.True })
+    .Named("Bool Constant");
+
+    public static TokenListParser<PythonSignatureTokens.PythonSignatureToken, PythonConstant> NoneConstantTokenizer { get; } =
+    Token.EqualTo(PythonSignatureTokens.PythonSignatureToken.None)
+    .Select(d => new PythonConstant { IsNone = true })
+    .Named("None Constant");
+
+    // Any constant value
+    public static TokenListParser<PythonSignatureTokens.PythonSignatureToken, PythonConstant> ConstantValueTokenizer { get; } =
+        DecimalConstantTokenizer.AsNullable()
+        .Or(IntegerConstantTokenizer.AsNullable())
+        .Or(BoolConstantTokenizer.AsNullable())
+        .Or(NoneConstantTokenizer.AsNullable())
+        .Or(DoubleQuotedStringConstantTokenizer.AsNullable())
+        .Or(SingleQuotedStringConstantTokenizer.AsNullable())
+        .Named("Constant");
+
+    public class PythonParameterType
+    {
+        public string Name { get; set; }
+        public PythonFunctionParameterType ParameterType { get; set; }
+    }
+
+    public static TokenListParser<PythonSignatureTokens.PythonSignatureToken, PythonParameterType> PythonStarArgTokenizer { get; } =
+        (from star in Token.EqualTo(PythonSignatureTokens.PythonSignatureToken.Asterisk)
+         from name in Token.EqualTo(PythonSignatureTokens.PythonSignatureToken.Identifier).Optional()
+         select new PythonParameterType { Name = name.HasValue ? name.Value.ToStringValue() : "args", ParameterType = PythonFunctionParameterType.Star })
+        .Named("Star Arg");
+
+    public static TokenListParser<PythonSignatureTokens.PythonSignatureToken, PythonParameterType> PythonDoubleStarArgTokenizer { get; } =
+        (from star in Token.EqualTo(PythonSignatureTokens.PythonSignatureToken.DoubleAsterisk)
+         from name in Token.EqualTo(PythonSignatureTokens.PythonSignatureToken.Identifier)
+         select new PythonParameterType { Name = name.ToStringValue(), ParameterType = PythonFunctionParameterType.DoubleStar })
+        .Named("Double Star Arg");
+
+    public static TokenListParser<PythonSignatureTokens.PythonSignatureToken, PythonParameterType> PythonNormalArgTokenizer { get; } =
+        (from name in Token.EqualTo(PythonSignatureTokens.PythonSignatureToken.Identifier)
+         select new PythonParameterType { Name = name.ToStringValue(), ParameterType = PythonFunctionParameterType.Normal })
+        .Named("Normal Arg");
+
+    public static TokenListParser<PythonSignatureTokens.PythonSignatureToken, PythonParameterType> PythonArgTokenizer { get; } =
+        PythonStarArgTokenizer.AsNullable()
+        .Or(PythonDoubleStarArgTokenizer.AsNullable())
+        .Or(PythonNormalArgTokenizer.AsNullable())
+        .Named("Arg");
+
+    public static TokenListParser<PythonSignatureTokens.PythonSignatureToken, PythonFunctionParameter> PythonParameterTokenizer { get; } =
+        (
+        from arg in PythonArgTokenizer
+        from colon in Token.EqualTo(PythonSignatureTokens.PythonSignatureToken.Colon).Optional()
+        from type in PythonTypeDefinitionTokenizer.OptionalOrDefault()
+        from defaultValue in Token.EqualTo(PythonSignatureTokens.PythonSignatureToken.Equal).Optional().Then(
+                _ => ConstantValueTokenizer.OptionalOrDefault()
+            )
+        select new PythonFunctionParameter(arg.Name, type, defaultValue, arg.ParameterType))
+        .Named("Parameter");
+
+    public static TokenListParser<PythonSignatureTokens.PythonSignatureToken, PythonFunctionParameter[]> PythonParameterListTokenizer { get; } =
+        (from openParen in Token.EqualTo(PythonSignatureTokens.PythonSignatureToken.OpenParenthesis)
+         from parameters in PythonParameterTokenizer.ManyDelimitedBy(Token.EqualTo(PythonSignatureTokens.PythonSignatureToken.Comma))
+         from closeParen in Token.EqualTo(PythonSignatureTokens.PythonSignatureToken.CloseParenthesis)
+         select parameters)
+        .Named("Parameter List");
+
+    public static TokenListParser<PythonSignatureTokens.PythonSignatureToken, PythonFunctionDefinition> PythonFunctionDefinitionTokenizer { get; } =
+        (from def in Token.EqualTo(PythonSignatureTokens.PythonSignatureToken.Def)
+         from name in Token.EqualTo(PythonSignatureTokens.PythonSignatureToken.Identifier)
+         from parameters in PythonParameterListTokenizer
+         from arrow in Token.EqualTo(PythonSignatureTokens.PythonSignatureToken.Arrow).Optional().Then(returnType => PythonTypeDefinitionTokenizer.OptionalOrDefault())
+         from colon in Token.EqualTo(PythonSignatureTokens.PythonSignatureToken.Colon)
+         select new PythonFunctionDefinition(name.ToStringValue(), arrow, parameters))
+        .Named("Function Definition");
+
+    public static bool TryParseFunctionDefinitions(string source, out PythonFunctionDefinition[] pythonSignatures, out GeneratorError[] errors)
+    {
+        List<PythonFunctionDefinition> functionDefinitions = [];
+
+        // Go line by line
+        var lines = source.Split(["\r\n", "\n"], StringSplitOptions.None);
+        var currentErrors = new List<GeneratorError>();
+        List<(int startLine, int endLine, string code)> functionLines = [];
+        List<string> currentBuffer = [];
+        int currentBufferStartLine = -1;
+        bool unfinishedFunctionSpec = false;
+        for (int i = 0; i < lines.Length; i++)
+        {
+            if (IsFunctionSignature(lines[i]) || unfinishedFunctionSpec)
+            {
+                currentBuffer.Add(lines[i]);
+                if (currentBufferStartLine == -1)
+                {
+                    currentBufferStartLine = i;
+                }
+                // Parse the function signature
+                var result = PythonSignatureTokenizer.Instance.TryTokenize(lines[i]);
+                if (!result.HasValue)
+                {
+                    // TODO: Work out end column and add to the other places in this function where it's raised
+                    currentErrors.Add(new GeneratorError(i, i, result.ErrorPosition.Column, result.ErrorPosition.Column, result.FormatErrorMessageFragment()));
+
+                    // Reset buffer
+                    currentBuffer = [];
+                    currentBufferStartLine = -1;
+                    unfinishedFunctionSpec = false;
+                    continue;
+                }
+
+                // If this is a function definition on one line..
+                if (result.Value.Last().Kind == PythonSignatureTokens.PythonSignatureToken.Colon)
+                {
+                    // TODO: (track) Is an empty string the right joining character?
+                    functionLines.Add((currentBufferStartLine, i, string.Join("", currentBuffer)));
+                    currentBuffer = [];
+                    currentBufferStartLine = -1;
+                    unfinishedFunctionSpec = false;
+                    continue;
+                }
+                else
+                {
+                    unfinishedFunctionSpec = true;
+                }
+            }
+        }
+        foreach (var line in functionLines)
+        {
+            // TODO: (track) This means we end up tokenizing the lines twice (one individually and again merged). Optimize.
+            var result = PythonSignatureTokenizer.Instance.TryTokenize(line.code);
+            if (!result.HasValue)
+            {
+                currentErrors.Add(new GeneratorError(line.startLine, line.endLine, result.ErrorPosition.Column, result.ErrorPosition.Column, result.FormatErrorMessageFragment()));
+                continue;
+            }
+            var functionDefinition = PythonFunctionDefinitionTokenizer.TryParse(result.Value);
+            if (functionDefinition.HasValue)
+            {
+                functionDefinitions.Add(functionDefinition.Value);
+            }
+            else
+            {
+                // Error parsing the function definition
+                currentErrors.Add(new GeneratorError(line.startLine, line.endLine, functionDefinition.ErrorPosition.Column, functionDefinition.ErrorPosition.Column + 1, functionDefinition.FormatErrorMessageFragment()));
+            }
+        }
+
+        pythonSignatures = [.. functionDefinitions];
+        errors = [.. currentErrors];
+        return errors.Length == 0;
+    }
+}