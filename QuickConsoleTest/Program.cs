--- conflicted
+++ resolved
@@ -1,42 +1,32 @@
-﻿using Python.Generated;
-using PythonEnvironments;
-
-// See https://aka.ms/new-console-template for more information
-Console.WriteLine("Hello, World!");
-<<<<<<< HEAD
-using (var env = new PythonEnvironment(
-    Path.Join(Environment.CurrentDirectory, "..", "..", "..", "..", "ExamplePythonDependency"),
-    Environment.GetEnvironmentVariable("USERPROFILE") + "\\.nuget\\packages\\python\\3.12.4\\tools",
-    "3.12.4").Build())
-=======
-var userProfile = Environment.GetEnvironmentVariable("USERPROFILE");
-
-using (var env = new PythonEnvironment(
-    $"{userProfile}\\.nuget\\packages\\python\\3.12.4\\tools",
-    "3.12").WithVirtualEnvironment("C:\\Users\\anthonyshaw\\projects\\Build2024AspireDemo\\ExamplePythonDependency\\.venv")
-    .Build("C:\\Users\\anthonyshaw\\projects\\Build2024AspireDemo\\ExamplePythonDependency"))
->>>>>>> cc806ffb
-{
-    var quickDemo = env.QuickDemo();
-    Console.WriteLine(quickDemo.Scream("a", 99));
-    Console.WriteLine(string.Join(',', quickDemo.ScreamNames(new List<string> { "a", "b", "c" }, 3)));
-
-<<<<<<< HEAD
-    var dict = env.TypeDemos().ReturnDict();
-
-    foreach ((string key, long value) in dict)
-    {
-        Console.WriteLine($"{key} : {value}");
-    }
-
-    env.TypeDemos().TakeDict(dict);
-=======
-    // That was boring, how about scikit-learn
-    var kmeansExample = env.KmeansExample();
-    List<Tuple<long, long>> data = [
-        new (1, 2), new (1, 4), new (1, 0),
-        new (10, 2), new (10, 4), new (10, 0)
-    ];
-    Console.WriteLine($"KMeans interia for 4 clusters is {kmeansExample.CalculateKmeansInteria(data, 4)}");
->>>>>>> cc806ffb
+﻿using Python.Generated;
+using PythonEnvironments;
+
+// See https://aka.ms/new-console-template for more information
+Console.WriteLine("Hello, World!");
+var userProfile = Environment.GetEnvironmentVariable("USERPROFILE");
+
+using (var env = new PythonEnvironment(
+    $"{userProfile}\\.nuget\\packages\\python\\3.12.4\\tools",
+    "3.12").WithVirtualEnvironment("C:\\Users\\anthonyshaw\\projects\\Build2024AspireDemo\\ExamplePythonDependency\\.venv")
+    .Build("C:\\Users\\anthonyshaw\\projects\\Build2024AspireDemo\\ExamplePythonDependency"))
+{
+    var quickDemo = env.QuickDemo();
+    Console.WriteLine(quickDemo.Scream("a", 99));
+    Console.WriteLine(string.Join(',', quickDemo.ScreamNames(new List<string> { "a", "b", "c" }, 3)));
+
+    var dict = env.TypeDemos().ReturnDict();
+
+    foreach ((string key, long value) in dict)
+    {
+        Console.WriteLine($"{key} : {value}");
+    }
+
+    env.TypeDemos().TakeDict(dict);
+    // That was boring, how about scikit-learn
+    var kmeansExample = env.KmeansExample();
+    List<Tuple<long, long>> data = [
+        new (1, 2), new (1, 4), new (1, 0),
+        new (10, 2), new (10, 4), new (10, 0)
+    ];
+    Console.WriteLine($"KMeans interia for 4 clusters is {kmeansExample.CalculateKmeansInteria(data, 4)}");
 }